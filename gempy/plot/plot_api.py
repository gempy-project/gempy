"""
    This file is part of gempy.

    gempy is free software: you can redistribute it and/or modify
    it under the terms of the GNU General Public License as published by
    the Free Software Foundation, either version 3 of the License, or
    (at your option) any later version.

    gempy is distributed in the hope that it will be useful,
    but WITHOUT ANY WARRANTY; without even the implied warranty of
    MERCHANTABILITY or FITNESS FOR A PARTICULAR PURPOSE.  See the
    GNU General Public License for more details.

    You should have received a copy of the GNU General Public License
    along with gempy.  If not, see <http://www.gnu.org/licenses/>.

    Module with classes and methods to perform implicit regional modelling based on
    the potential field method.
    Tested on Ubuntu 16

    Created on 10/11/2019

    @author: Alex Schaaf, Elisa Heim, Miguel de la Varga
"""

# This is for sphenix to find the packages
# sys.path.append( path.dirname( path.dirname( path.abspath(__file__) ) ) )

<<<<<<< HEAD
from typing import Union, List
=======
from typing import Union, List, Any
>>>>>>> bc2a7417

import matplotlib.pyplot as plt
# from .vista import Vista
# import gempy as _gempy
import numpy as np
import pandas as pn
from gempy.plot.vista import GemPyToVista

# Keep Alex code hidden until we merge it properly
try:
    import pyvista as pv
    from ._vista import Vista as Vista
    PYVISTA_IMPORT = True
except ImportError:
    PYVISTA_IMPORT = False

from .visualization_2d_pro import Plot2D

try:
    import mplstereonet
    mplstereonet_import = True
except ImportError:
    mplstereonet_import = False


def plot_2d(model, n_axis=None, section_names: list = None,
            cell_number: list = None, direction: list = 'y',
            show_data: Union[bool, list] = True,
            show_results: Union[bool, list] = True,
            show_lith: Union[bool, list] = True,
            show_values: Union[bool, list] = False,
            show_block: Union[bool, list] = False,
            show_scalar: Union[bool, list] = False,
            show_boundaries: Union[bool, list] = True,
            show_topography: Union[bool, list] = False,
            series_n: Union[int, List[int]] = 0,
            **kwargs):
    """Plot 2-D sections of geomodel.

    Plot cross sections either based on custom section traces or cell number in xyz direction.
    Options to plot lithology block, scalar field or rendered surface lines.
    Input data and topography can be included.

    Args:
        show_block (bool): If True and model has been computed, plot cross section
         of the final model.
        show_values (bool): If True and model has been computed, plot cross section
         of the value... TODO need to add attribute to choose which value to be plot
        model: Geomodel object with solutions.
        n_axis (int): Subplot axis for multiple sections
        section_names (list): Names of predefined custom section traces
        cell_number (list): Position of the array to plot
        direction (str): Cartesian direction to be plotted (xyz)
        show_data (bool): Show original input data. Defaults to True.
        show_results (bool): If False, override show lith, show_calar, show_values
        show_lith (bool): Show lithological block volumes. Defaults to True.
        show_scalar (bool): Show scalar field isolines. Defaults to False.
        show_boundaries (bool): Show surface boundaries as lines. Defaults to True.
        show_topography (bool): Show topography on plot. Defaults to False.
        series_n (int): number of the scalar field.
         TODO being able to pass a list of int for each axis
        **kwargs:

    Returns:
        :class:`gempy.plot.visualization_2d_pro.Plot2D`: Plot2D object

    """
    if section_names is None and cell_number is None and direction is not None:
        cell_number = ['mid']

    section_names = [] if section_names is None else section_names
    section_names = np.atleast_1d(section_names)
    if cell_number is None:
        cell_number = []
    elif cell_number == 'mid':
        cell_number = ['mid']
    direction = [] if direction is None else direction

    if type(cell_number) != list:
        cell_number = [cell_number]

    if type(direction) != list:
        direction = [direction]

    if n_axis is None:
        n_axis = len(section_names) + len(cell_number)

    if show_results is False:
        show_lith = False
        show_values = False
        show_block = False
        show_scalar = False
        show_boundaries = False

    if type(show_data) is bool:
        show_data = [show_data] * n_axis
    if type(show_lith) is bool:
        show_lith = [show_lith] * n_axis
    if type(show_values) is bool:
        show_values = [show_values] * n_axis
    if type(show_block) is bool:
        show_block = [show_block] * n_axis
    if type(show_scalar) is bool:
        show_scalar = [show_scalar] * n_axis
    if type(show_boundaries) is bool:
        show_boundaries = [show_boundaries] * n_axis
    if type(show_topography) is bool:
        show_topography = [show_topography] * n_axis
    if type(series_n) is int:
        series_n = [series_n] * n_axis

    p = Plot2D(model, **kwargs)
    p.create_figure(**kwargs)
    # init e
    e = 0

    # Check if topography in section names
    # try:
    #     section_names.pop(np.where('topography'==np.array(section_names))[0])
    #
    # except TypeError:
    #     pass

    # is 10 and 10 because in the ax pos is the second digit
    n_columns = 10 if len(section_names) + len(cell_number) < 2 else 20

    for e, sn in enumerate(section_names):
        assert e < 10, 'Reached maximum of axes'

        ax_pos = (int(n_axis / 2) + 1) * 100 + n_columns + e + 1
        # print(ax_pos, '1')
        temp_ax = p.add_section(section_name=sn, ax_pos=ax_pos, **kwargs)
        if show_data[e] is True:
            p.plot_data(temp_ax, section_name=sn, **kwargs)
        if show_lith[e] is True and model.solutions.lith_block.shape[0] != 0:
            p.plot_lith(temp_ax, section_name=sn, **kwargs)
        elif show_values[e] is True and model.solutions.values_matrix.shape[0] != 0:
            p.plot_values(temp_ax, series_n=series_n[e], section_name=sn, **kwargs)
        elif show_block[e] is True and model.solutions.block_matrix.shape[0] != 0:
            p.plot_block(temp_ax, series_n=series_n[e], section_name=sn, **kwargs)
        if show_scalar[e] is True and model.solutions.scalar_field_matrix.shape[0] != 0:
            p.plot_scalar_field(temp_ax, series_n=series_n[e], section_name=sn, **kwargs)
        if show_boundaries[e] is True and model.solutions.scalar_field_matrix.shape[0] != 0:
            p.plot_contacts(temp_ax, section_name=sn, **kwargs)
        if show_topography[e] is True:
            # Check if anything dense is plot. If not plot dense topography
            f_c = False if show_lith[e] or show_scalar[e] or show_values[e] else True
            p.plot_topography(temp_ax, section_name=sn, fill_contour=f_c,**kwargs)

        # If there are section we need to shift one axis for the perpendicular
        e = e + 1

    for e2 in range(len(cell_number)):
        assert (e + e2) < 10, 'Reached maximum of axes'

        ax_pos = (int(n_axis / 2) + 1) * 100 + n_columns + e + e2 + 1
        print(ax_pos)

        temp_ax = p.add_section(cell_number=cell_number[e2],
                                direction=direction[e2], ax_pos=ax_pos)
        if show_data[e + e2] is True:
            p.plot_data(temp_ax, cell_number=cell_number[e2],
                        direction=direction[e2], **kwargs)
        if show_lith[e + e2] is True and model.solutions.lith_block.shape[0] != 0:
            p.plot_lith(temp_ax, cell_number=cell_number[e2],
                        direction=direction[e2], **kwargs)
        elif show_values[e + e2] is True and model.solutions.values_matrix.shape[0] != 0:
            p.plot_values(temp_ax, series_n=series_n[e], cell_number=cell_number[e2],
                          direction=direction[e2], **kwargs)
        elif show_block[e + e2] is True and model.solutions.block_matrix.shape[0] != 0:
            p.plot_block(temp_ax, series_n=series_n[e], cell_number=cell_number[e2],
                         direction=direction[e2], **kwargs)
        if show_scalar[e + e2] is True and model.solutions.scalar_field_matrix.shape[0] != 0:
            p.plot_scalar_field(temp_ax, series_n=series_n[e], cell_number=cell_number[e2],
                                direction=direction[e2], **kwargs)
        if show_boundaries[e + e2] is True and model.solutions.scalar_field_matrix.shape[0] != 0:
            p.plot_contacts(temp_ax, cell_number=cell_number[e2],
                            direction=direction[e2], **kwargs)
        if show_topography[e + e2] is True:
            p.plot_topography(temp_ax, cell_number=cell_number[e2],
                              direction=direction[e2], **kwargs)

    return p


def plot_section_traces(model):
    """Plot section traces of section grid in 2-D topview (xy).

    Args:
        model: Geomodel object with solutions.

    Returns:
        (Plot2D) Plot2D object
    """
    pst = plot_2d(model, n_axis=1, section_names=['topography'],
                  show_data=False, show_boundaries=False, show_lith=False)
    pst.plot_section_traces(pst.axes[0], show_data=False)
    return pst


def plot_stereonet(self, litho=None, planes=True, poles=True,
                   single_plots=False,
                   show_density=False):
    if mplstereonet_import is False:
        raise ImportError(
            'mplstereonet package is not installed. No stereographic projection available.')

    from collections import OrderedDict

    if litho is None:
        litho = self.model._orientations.df['surface'].unique()

    if single_plots is False:
        fig, ax = mplstereonet.subplots(figsize=(5, 5))
        df_sub2 = pn.DataFrame()
        for i in litho:
            df_sub2 = df_sub2.append(self.model._orientations.df[
                                         self.model._orientations.df[
                                             'surface'] == i])

    for formation in litho:
        if single_plots:
            fig = plt.figure(figsize=(5, 5))
            ax = fig.add_subplot(111, projection='stereonet')
            ax.set_title(formation, y=1.1)

        # if series_only:
        # df_sub = self.model.orientations.df[self.model.orientations.df['series'] == formation]
        # else:
        df_sub = self.model._orientations.df[
            self.model._orientations.df['surface'] == formation]

        if poles:
            ax.pole(df_sub['azimuth'] - 90, df_sub['dip'], marker='o',
                    markersize=7,
                    markerfacecolor=self._color_lot[formation],
                    markeredgewidth=1.1, markeredgecolor='gray',
                    label=formation + ': ' + 'pole point')
        if planes:
            ax.plane(df_sub['azimuth'] - 90, df_sub['dip'],
                     color=self._color_lot[formation],
                     linewidth=1.5, label=formation + ': ' + 'azimuth/dip')
        if show_density:
            if single_plots:
                ax.density_contourf(df_sub['azimuth'] - 90, df_sub['dip'],
                                    measurement='poles', cmap='viridis',
                                    alpha=.5)
            else:
                ax.density_contourf(df_sub2['azimuth'] - 90, df_sub2['dip'],
                                    measurement='poles', cmap='viridis',
                                    alpha=.5)

        fig.subplots_adjust(top=0.8)
        handles, labels = ax.get_legend_handles_labels()
        by_label = OrderedDict(zip(labels, handles))
        ax.legend(by_label.values(), by_label.keys(), bbox_to_anchor=(1.9, 1.1))
<<<<<<< HEAD
        ax._grid(True, color='black', alpha=0.25)


def plot_3d(model, plotter_type='background',
            show_data: bool = True,
            show_results:bool = True,
            show_surfaces: bool = True,
            show_lith: bool = True,
            show_scalar: bool = False,
            show_boundaries: bool = True,
            show_topography: Union[bool, list] = False,
            kwargs_plot_structured_grid: dict = None,
            **kwargs):
    """foobar

    Args:

        model (:class:`gempy.core.model.Project`): Container class of all
         objects that constitute a GemPy model.
        plotter_type: PyVista plotter types. Supported plotters are:
         'basic', 'background', and 'notebook'.
        show_data (bool): Show original input data. Defaults to True.
        show_results (bool): If False, override show lith, show_calar, show_values
        show_lith (bool): Show lithological block volumes. Defaults to True.
        show_scalar (bool): Show scalar field isolines. Defaults to False.
        show_boundaries (bool): Show surface boundaries as lines. Defaults to True.
        show_topography (bool): Show topography on plot. Defaults to False.
        series_n (int): number of the scalar field.
        kwargs_plot_structured_grid:
        **kwargs:

    Returns:
        :class:`gempy.plot.vista.GemPyToVista`

    """
    gpv = GemPyToVista(model, plotter_type=plotter_type, **kwargs)
    if show_surfaces and len(model.solutions.vertices) != 0:
        gpv.plot_surfaces()
    if show_lith is True and model.solutions.lith_block.shape[0] != 0:
        gpv.plot_structured_grid('lith', **kwargs_plot_structured_grid)
    if show_data:
        gpv.plot_data()
    if show_topography and model._grid.topography is not None:
        gpv.plot_topography()
    #gpv.p.show()
    return gpv
#
# if PYVISTA_IMPORT and False:
#     def plot_3d(
#             geo_model,
#             show_surfaces: bool = True,
#             show_data: bool = True,
#             show_topography: bool = False,
#             **kwargs,
#     ) -> Vista:
#         """Plot 3-D geomodel.
#
#         Args:
#             geo_model: Geomodel object with solutions.
#             render_surfaces: Render geomodel surfaces. Defaults to True.
#             render_data: Render geomodel input data. Defaults to True.
#             render_topography: Render topography. Defaults to False.
#             real_time: Toggles modyfiable input data and real-time geomodel
#                 updating. Defaults to False.
#
#         Returns:
#             (Vista) GemPy Vista object for plotting.
#         """
#         gpv = Vista(geo_model, **kwargs)
#         gpv.set_bounds()
#         if show_surfaces:
#             gpv.plot_surfaces()
#         if show_data:
#             gpv._plot_surface_points_all()
#             gpv._plot_orientations_all()
#         if show_topography and geo_model.grid.topography is not None:
#             gpv.plot_topography()
#         gpv.show()
#         return gpv
#
#
#     def plot_interactive_3d(
#             geo_model,
#             name: str,
#             render_topography: bool = False,
#             **kwargs,
#     ) -> Vista:
#         """Plot interactive 3-D geomodel with three cross sections in subplots.
#
#         Args:
#             geo_model: Geomodel object with solutions.
#             name (str): Can be either one of the following
#                     'lith' - Lithology id block.
#                     'scalar' - Scalar field block.
#                     'values' - Values matrix block.
#             render_topography: Render topography. Defaults to False.
#             **kwargs:
#
#         Returns:
#             (Vista) GemPy Vista object for plotting.
#         """
#         gpv = Vista(geo_model, plotter_type='background', shape="1|3")
#         gpv.set_bounds()
#         gpv.plot_structured_grid_interactive(name=name, render_topography=render_topography, **kwargs)
#
#         gpv.show()
#         return gpv
=======
        ax.grid(True, color='black', alpha=0.25)


if PYVISTA_IMPORT:
    def plot_3d(
            geo_model,
            render_surfaces: bool = True,
            render_data: bool = True,
            render_topography: bool = False,
            **kwargs,
    ) -> Vista:
        """Plot 3-D geomodel.

        Args:
            geo_model: Geomodel object with solutions.
            render_surfaces: Render geomodel surfaces. Defaults to True.
            render_data: Render geomodel input data. Defaults to True.
            render_topography: Render topography. Defaults to False.
            real_time: Toggles modyfiable input data and real-time geomodel
                updating. Defaults to False.
            ve: int or float for vertical exeggeration of the model
            cpos: list of camera position, focal point and view up
            fig_path: string containing the file path and name to save a screenshot

        Returns:
            (Vista) GemPy Vista object for plotting.
        """
        ve: float = kwargs.get('ve', 1)
        cpos = kwargs.get('cpos', [[-1.0, -1.0, 0.6], [0.0, 0.0, 0.0], [0.0, 0.0, 1.0]])
        fig_path: str = kwargs.get('fig_path', None)
        gpv = Vista(geo_model)

        gpv.set_bounds()
        gpv.p.camera_position = cpos
        if render_surfaces:
            gpv.plot_surfaces_all()
        if render_data:
            gpv._plot_surface_points_all()
            gpv._plot_orientations_all()
        if render_topography and geo_model.grid.topography is not None:
            gpv.plot_topography()
        gpv.p.set_scale(1,1,ve)
        if fig_path is not None:
            gpv.p.show(screenshot = fig_path)
        else:
            gpv.p.show()
        return gpv


    def plot_interactive_3d(
            geo_model,
            name: str,
            render_topography: bool = False,
            **kwargs,
    ) -> Vista:
        """Plot interactive 3-D geomodel with three cross sections in subplots.

        Args:
            geo_model: Geomodel object with solutions.
            name (str): Can be either one of the following
                    'lith' - Lithology id block.
                    'scalar' - Scalar field block.
                    'values' - Values matrix block.
            render_topography: Render topography. Defaults to False.
            **kwargs:

        Returns:
            (Vista) GemPy Vista object for plotting.
        """
        gpv = Vista(geo_model, plotter_type='background', shape="1|3")
        gpv.set_bounds()
        gpv.plot_structured_grid_interactive(name=name, render_topography=render_topography, **kwargs)

        gpv.show()
        return gpv
>>>>>>> bc2a7417
<|MERGE_RESOLUTION|>--- conflicted
+++ resolved
@@ -26,11 +26,7 @@
 # This is for sphenix to find the packages
 # sys.path.append( path.dirname( path.dirname( path.abspath(__file__) ) ) )
 
-<<<<<<< HEAD
-from typing import Union, List
-=======
 from typing import Union, List, Any
->>>>>>> bc2a7417
 
 import matplotlib.pyplot as plt
 # from .vista import Vista
@@ -287,7 +283,6 @@
         handles, labels = ax.get_legend_handles_labels()
         by_label = OrderedDict(zip(labels, handles))
         ax.legend(by_label.values(), by_label.keys(), bbox_to_anchor=(1.9, 1.1))
-<<<<<<< HEAD
         ax._grid(True, color='black', alpha=0.25)
 
 
@@ -323,6 +318,10 @@
         :class:`gempy.plot.vista.GemPyToVista`
 
     """
+    ve: float = kwargs.get('ve', 1)
+   # cpos = kwargs.get('cpos', [[-1.0, -1.0, 0.6], [0.0, 0.0, 0.0], [0.0, 0.0, 1.0]])
+    fig_path: str = kwargs.get('fig_path', None)
+
     gpv = GemPyToVista(model, plotter_type=plotter_type, **kwargs)
     if show_surfaces and len(model.solutions.vertices) != 0:
         gpv.plot_surfaces()
@@ -332,7 +331,10 @@
         gpv.plot_data()
     if show_topography and model._grid.topography is not None:
         gpv.plot_topography()
-    #gpv.p.show()
+
+    if fig_path is not None:
+        gpv.p.show(screenshot=fig_path)
+
     return gpv
 #
 # if PYVISTA_IMPORT and False:
@@ -394,81 +396,4 @@
 #         gpv.plot_structured_grid_interactive(name=name, render_topography=render_topography, **kwargs)
 #
 #         gpv.show()
-#         return gpv
-=======
-        ax.grid(True, color='black', alpha=0.25)
-
-
-if PYVISTA_IMPORT:
-    def plot_3d(
-            geo_model,
-            render_surfaces: bool = True,
-            render_data: bool = True,
-            render_topography: bool = False,
-            **kwargs,
-    ) -> Vista:
-        """Plot 3-D geomodel.
-
-        Args:
-            geo_model: Geomodel object with solutions.
-            render_surfaces: Render geomodel surfaces. Defaults to True.
-            render_data: Render geomodel input data. Defaults to True.
-            render_topography: Render topography. Defaults to False.
-            real_time: Toggles modyfiable input data and real-time geomodel
-                updating. Defaults to False.
-            ve: int or float for vertical exeggeration of the model
-            cpos: list of camera position, focal point and view up
-            fig_path: string containing the file path and name to save a screenshot
-
-        Returns:
-            (Vista) GemPy Vista object for plotting.
-        """
-        ve: float = kwargs.get('ve', 1)
-        cpos = kwargs.get('cpos', [[-1.0, -1.0, 0.6], [0.0, 0.0, 0.0], [0.0, 0.0, 1.0]])
-        fig_path: str = kwargs.get('fig_path', None)
-        gpv = Vista(geo_model)
-
-        gpv.set_bounds()
-        gpv.p.camera_position = cpos
-        if render_surfaces:
-            gpv.plot_surfaces_all()
-        if render_data:
-            gpv._plot_surface_points_all()
-            gpv._plot_orientations_all()
-        if render_topography and geo_model.grid.topography is not None:
-            gpv.plot_topography()
-        gpv.p.set_scale(1,1,ve)
-        if fig_path is not None:
-            gpv.p.show(screenshot = fig_path)
-        else:
-            gpv.p.show()
-        return gpv
-
-
-    def plot_interactive_3d(
-            geo_model,
-            name: str,
-            render_topography: bool = False,
-            **kwargs,
-    ) -> Vista:
-        """Plot interactive 3-D geomodel with three cross sections in subplots.
-
-        Args:
-            geo_model: Geomodel object with solutions.
-            name (str): Can be either one of the following
-                    'lith' - Lithology id block.
-                    'scalar' - Scalar field block.
-                    'values' - Values matrix block.
-            render_topography: Render topography. Defaults to False.
-            **kwargs:
-
-        Returns:
-            (Vista) GemPy Vista object for plotting.
-        """
-        gpv = Vista(geo_model, plotter_type='background', shape="1|3")
-        gpv.set_bounds()
-        gpv.plot_structured_grid_interactive(name=name, render_topography=render_topography, **kwargs)
-
-        gpv.show()
-        return gpv
->>>>>>> bc2a7417
+#         return gpv