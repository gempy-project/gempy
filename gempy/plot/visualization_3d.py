--- conflicted
+++ resolved
@@ -1410,82 +1410,6 @@
             )
 
 
-<<<<<<< HEAD
-=======
-class ipyvolumeVisualization:
-    def __init__(self, geo_model):
-        """ipyvolume-based 3-D visualization for gempy.
-
-        Args:
-            geo_model (gempy.core.model.Project):
-        """
-        if IPV_IMPORT is False:
-            raise ImportError('ipyvolume package is not installed.')
-
-        self.geo_model = geo_model
-        self.ver = self.geo_model.solutions.vertices
-        self.sim = self.geo_model.solutions.edges
-
-    def get_color_id(self, surface):
-        """Get id of given surface (str)."""
-        filter_ = self.geo_model.surfaces.df.surface == surface
-        color_id = self.geo_model.surfaces.df.id[filter_].values[0]
-        return color_id
-
-    def get_color(self, surface):
-        """Get color code of given gempy surface."""
-        f = self.geo_model.surfaces.df.surface==surface
-        return self.geo_model.surfaces.df[f].color
-
-    def plot_surfaces(self):
-        """Plot gempy surface model."""
-        # TODO: add plot_data option
-        if IPV_IMPORT == False:
-            raise ImportError('ipyvolume package is not installed. 3D visualization not available.')
-        ipv.figure()
-        meshes = []
-        for surf in range(len(self.ver)):
-            points = self.ver[surf]
-            triangles = self.sim[surf]
-            mesh = ipv.plot_trisurf(
-                points[:, 0],
-                points[:, 1],
-                points[:, 2],
-                triangles=triangles,
-                color=list(self.geo_model.surfaces.df['color'])[surf]
-            )
-            meshes.append(mesh)
-
-        ipv.xlim(self.geo_model.grid.regular_grid.extent[0], self.geo_model.grid.regular_grid.extent[1])
-        ipv.ylim(self.geo_model.grid.regular_grid.extent[2], self.geo_model.grid.regular_grid.extent[3])
-        ipv.zlim(self.geo_model.grid.regular_grid.extent[4], self.geo_model.grid.regular_grid.extent[5])
-        ipv.show()
-        return ipv
-
-    def plot_data(self):
-        """Plot gempy surface points."""
-        # TODO: orientations
-        ipv.figure()
-        points = self.geo_model.surface_points.df
-
-        for surf, i in points.groupby("surface").groups.items():
-            if surf == "basement":
-                continue
-            ipv.scatter(
-                points.loc[i, "X"].values,
-                points.loc[i, "Y"].values,
-                points.loc[i, "Z"].values,
-                color=self.geo_model.surfaces.df[
-                    self.geo_model.surfaces.df.surface == surf].color.values
-            )
-
-        ipv.xlim(self.geo_model.grid.regular_grid.extent[0], self.geo_model.grid.regular_grid.extent[1])
-        ipv.ylim(self.geo_model.grid.regular_grid.extent[2], self.geo_model.grid.regular_grid.extent[3])
-        ipv.zlim(self.geo_model.grid.regular_grid.extent[4], self.geo_model.grid.regular_grid.extent[5])
-        ipv.show()
-
-
->>>>>>> 40d76fe5
 def get_fault_ellipse_params(fault_points:np.ndarray):
     """Get the fault ellipse parameters a and b from griven fault points (should
     be the rotated ones.
