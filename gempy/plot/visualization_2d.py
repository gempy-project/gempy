"""
    This file is part of gempy.

    gempy is free software: you can redistribute it and/or modify
    it under the terms of the GNU General Public License as published by
    the Free Software Foundation, either version 3 of the License, or
    (at your option) any later version.

    gempy is distributed in the hope that it will be useful,
    but WITHOUT ANY WARRANTY; without even the implied warranty of
    MERCHANTABILITY or FITNESS FOR A PARTICULAR PURPOSE.  See the
    GNU General Public License for more details.

    You should have received a copy of the GNU General Public License
    along with gempy.  If not, see <http://www.gnu.org/licenses/>.


Module with classes and methods to visualized structural geology data and potential fields of the regional modelling based on
the potential field method.
Tested on Ubuntu 14

Created on 23/09/2016

@author: Miguel de la Varga, Elisa Heim
"""

import warnings
import os
import numpy as np
import matplotlib.pyplot as plt
import matplotlib.colors as mcolors
from matplotlib.colors import LightSource
from matplotlib.ticker import FixedFormatter, FixedLocator
import seaborn as sns
from os import path
import sys

# This is for sphenix to find the packages
sys.path.append(path.dirname(path.dirname(path.abspath(__file__))))
from gempy.core.solution import Solution
<<<<<<< HEAD
from  gempy.plot import helpers as plothelp
=======
import gempy.plot.helpers as plothelp

>>>>>>> bc2a7417
sns.set_context('talk')
plt.style.use(['seaborn-white', 'seaborn-talk'])
from scipy.interpolate import RegularGridInterpolator
import matplotlib.patches as mpatches


# try:
# import mplstereonet
# MPLST_IMPORT = True
# except ImportError:
# MPLST_IMPORT = False


class PlotData2D:
    def __init__(self, model):
        self.model = model
        self._color_lot = dict(zip(self.model._surfaces.df['surface'], self.model._surfaces.df['color']))
        self._cmap = mcolors.ListedColormap(list(self.model._surfaces.df['color']))
        self._norm = mcolors.Normalize(vmin=0.5, vmax=len(self._cmap.colors) + 0.5)

    def get_plot_data(self, series="all", at="everywhere", direction=None, cell_number=None, radius='default',
                      show_all_data=False):

        if radius == 'default':
            radius = None
        else:
            if not isinstance(radius, int):
                raise AttributeError('You need to pass a number (in model extent) for the radius to take more '
                                     'or less data into account.')

        if series == "all":
            series_to_plot_i = self.model._surface_points.df[self.model._surface_points.df["series"].
                isin(self.model._stack.df.index.values)]
            series_to_plot_f = self.model._orientations.df[self.model._orientations.df["series"].
                isin(self.model._stack.df.index.values)]

        else:
            series_to_plot_i = self.model._surface_points.df[self.model._surface_points.df["series"] == series]
            series_to_plot_f = self.model._orientations.df[self.model._orientations.df["series"] == series]

        if show_all_data:
            at = 'everywhere'
        if type(at) == str:
            if at == 'topography':
                mask_surfpoints, mask_orient = self.get_mask_surface_data(radius=radius)
            elif at == 'block_section':
                mask_surfpoints, mask_orient = self.get_mask_block_section(cell_number=cell_number, direction=direction,
                                                                           radius=radius)
            elif at == 'everywhere':
                mask_surfpoints = np.ones(series_to_plot_i.shape[0], dtype=bool)
                mask_orient = np.ones(series_to_plot_f.shape[0], dtype=bool)
            else:  # see if it is a section name
                try:
                    j = np.where(self.model._grid.sections.names == at)[0][0]
                    mask_surfpoints, mask_orient = self.get_mask_sections(j, radius=radius)

                    # self.testorient = series_to_plot_f[mask_orient]
                    # self.testinterf = series_to_plot_i[mask_surfpoints]

                except:
                    raise AttributeError  # 'must be topography, a section name or block_section'

        elif type(at) == list:  # should be a list of section names but must be asserted
            try:
                mask_surfpoints = np.zeros(series_to_plot_i.shape[0], dtype=bool)
                mask_orient = np.zeros(series_to_plot_f.shape[0], dtype=bool)
                for i in at:
                    j = np.where(self.model._grid.sections.names == i)[0][0]
                    mask_surfpoints_i, mask_orient_i = self.get_mask_sections(j, radius=radius)
                    mask_surfpoints[mask_surfpoints_i] = True
                    mask_orient[mask_orient_i] = True
            except AttributeError:
                print('must be topography, a section name or block_section')
        else:
            print('problem')

        return series_to_plot_i[mask_surfpoints], series_to_plot_f[mask_orient]

    def plot_data(self, cell_number=2, direction="y", data_type='all', series="all", show_legend=True, ve=1,
                  at='everywhere', radius='default', show_all_data=False, **kwargs):
        """
        Plot the projecton of the raw data (surface_points and orientations) in 2D following a
        specific directions

        Args:
            direction(str): xyz. Caartesian direction to be plotted
            data_type (str): type of data to plot. 'all', 'surface_points' or 'orientations'
            series(str): series to plot
            ve(float): Vertical exageration
            show_all_data:
            at:
            **kwargs: seaborn lmplot key arguments. (TODO: adding the link to them)

        Returns:
            Data plot

        """

        if 'scatter_kws' not in kwargs:
            kwargs['scatter_kws'] = {"marker": "o",
                                     "s": 100,
                                     "edgecolors": "black",
                                     "linewidths": 1}

        x, y, Gx, Gy = self._slice(direction)[4:]
        extent = self._slice(direction)[3]

        aspect = (extent[1] - extent[0]) / (extent[3] - extent[2])
        # apply vertical exageration
        if direction == 'x' or direction == 'y':
            aspect /= ve

        min_axis = 'width' if aspect < 1 else 'height'

        plot_surfpoints, plot_orient = self.get_plot_data(series=series, at=at, direction=direction,
                                                          radius=radius, cell_number=cell_number,
                                                          show_all_data=show_all_data)

        if data_type == 'all':
            self._plot_surface_points(x, y, plot_surfpoints, aspect, extent, kwargs)
            self._plot_orientations(x, y, Gx, Gy, plot_orient, min_axis, extent, False)

        if data_type == 'surface_points':
            self._plot_surface_points(x, y, plot_surfpoints, aspect, extent, kwargs)

        if data_type == 'orientations':
            self._plot_orientations(x, y, Gx, Gy, plot_orient, min_axis, extent, True, aspect)

        # plt.legend(bbox_to_anchor=(1.05, 1), loc=2, borderaxespad=0.)
        plt.xlim(extent[0], extent[1])
        plt.ylim(extent[2], extent[3])
        plt.xlabel(x)
        plt.ylabel(y)

    def plot_section_data(self, section_name, show_all_data=False, radius='default', **kwargs):
        if show_all_data:
            at = 'everywhere'
        else:
            at = section_name
        plot_surfpoints, plot_orient = self.get_plot_data(at=at, radius=radius)
        j = np.where(self.model._grid.sections.names == section_name)[0][0]
        # convert the data to the new coord system
        # define x,y, Gx, Gy #orientations is difficult?
        # direction is to fix plot to x and z column, but we replace x column with projected values
        extent = [0, self.model._grid.sections.dist[j][0],
                  self.model._grid.regular_grid.extent[4], self.model._grid.regular_grid.extent[5]]

        a = self.model._grid.sections.points[j][0]  # startpoint = 0, we need distance to that point
        bs_i = plot_surfpoints[['X', 'Y']].values
        bs_o = plot_orient[['X', 'Y']].values
        new_x_points_i = np.linalg.norm(bs_i - a, axis=1)
        new_x_points_o = np.linalg.norm(bs_o - a, axis=1)
        plot_surfpoints['X'] = new_x_points_i
        plot_orient['X'] = new_x_points_o
        y = 'Z'
        x = 'X'
        aspect = (extent[1] - extent[0]) / (extent[3] - extent[2])
        kwargs['scatter_kws'] = {"marker": "o",
                                 "s": 100,
                                 "edgecolors": "black",
                                 "linewidths": 1}
        # print(plot_surfpoints)
        self._plot_surface_points(x, y, plot_surfpoints, aspect, extent, kwargs)
        Gx = 'G_x'
        Gy = 'G_z'
        min_axis = 'width' if aspect < 1 else 'height'
        self._plot_orientations(x, y, Gx, Gy, plot_orient, min_axis, extent, False, aspect)
        warnings.warn('the orientations are not converted to apparent dip.')

    def _plot_surface_points(self, x, y, series_to_plot_i, aspect, extent, kwargs):
        if series_to_plot_i.shape[0] != 0:
            # size = fig.get_size_inches() * fig.dpi
            # print(size)
            # print(aspect)
            try:
                p = sns.FacetGrid(series_to_plot_i, hue="surface",
                                  palette=self._color_lot,
                                  ylim=[extent[2], extent[3]],
                                  xlim=[extent[0], extent[1]],
                                  legend_out=False,
                                  aspect=aspect,
                                  height=6)
            except KeyError:  # for kriging dataframes
                p = sns.FacetGrid(series_to_plot_i, hue=None,
                                  palette='k',
                                  ylim=[extent[2], extent[3]],
                                  xlim=[extent[0], extent[1]],
                                  legend_out=False,
                                  aspect=aspect,
                                  height=6)

            p.map(plt.scatter, x, y,
                  **kwargs['scatter_kws'],
                  zorder=10)
        else:
            self._show_legend = True

    def _plot_orientations(self, x, y, Gx, Gy, series_to_plot_f, min_axis, extent, p, aspect=None, ax=None):
        if series_to_plot_f.shape[0] != 0:
            # print('hello')
            if p is False:
                # size = fig.get_size_inches() * fig.dpi
                # print('before plot orient', size)
                surflist = list(series_to_plot_f['surface'].unique())
                for surface in surflist:
                    to_plot = series_to_plot_f[series_to_plot_f['surface'] == surface]
                    plt.quiver(to_plot[x], to_plot[y],
                               to_plot[Gx], to_plot[Gy],
                               pivot="tail", scale_units=min_axis, scale=30, color=self._color_lot[surface],
                               edgecolor='k', headwidth=8, linewidths=1)
                    # ax.Axes.set_ylim([extent[2], extent[3]])
                    # ax.Axes.set_xlim([extent[0], extent[1]])
                # fig = plt.gcf()
                # fig.set_size_inches(20,10)
                # if aspect is not None:
                # ax = plt.gca()
                # ax.set_aspect(aspect)

            else:
                p = sns.FacetGrid(series_to_plot_f, hue="surface",
                                  palette=self._color_lot,
                                  ylim=[extent[2], extent[3]],
                                  xlim=[extent[0], extent[1]],
                                  legend_out=False,
                                  aspect=aspect,
                                  height=6)
                p.map(plt.quiver, x, y, Gx, Gy, pivot="tail", scale_units=min_axis, scale=10, edgecolor='k',
                      headwidth=4, linewidths=1)
        else:
            # print('no orient')
            pass

        # size = fig.get_size_inches() * fig.dpi
        # print('after plot_orientations', size)

    def _slice(self, direction, cell_number=25):
        """
        Slice the 3D array (blocks or scalar field) in the specific direction selected in the plot functions

        """
        _a, _b, _c = (slice(0, self.model._grid.regular_grid.resolution[0]),
                      slice(0, self.model._grid.regular_grid.resolution[1]),
                      slice(0, self.model._grid.regular_grid.resolution[2]))

        if direction == "x":
            _a, x, y, Gx, Gy = cell_number, "Y", "Z", "G_y", "G_z"
            extent_val = self.model._grid.regular_grid.extent[[2, 3, 4, 5]]
        elif direction == "y":
            _b, x, y, Gx, Gy = cell_number, "X", "Z", "G_x", "G_z"
            extent_val = self.model._grid.regular_grid.extent[[0, 1, 4, 5]]
        elif direction == "z":
            _c, x, y, Gx, Gy = cell_number, "X", "Y", "G_x", "G_y"
            extent_val = self.model._grid.regular_grid.extent[[0, 1, 2, 3]]
        else:
            raise AttributeError(str(direction) + "must be a cartesian direction, i.e. xyz")
        return _a, _b, _c, extent_val, x, y, Gx, Gy

    def _slice2D(self, cell_number, direction):
        if direction == 'x':
            _slice = np.s_[cell_number, :, :]
            extent = self.model._grid.regular_grid.extent[[2, 3, 4, 5]]
        elif direction == 'y':
            _slice = np.s_[:, cell_number, :]
            extent = self.model._grid.regular_grid.extent[[0, 1, 4, 5]]
        elif direction == 'z':
            _slice = np.s_[:, :, cell_number]
            extent = self.model._grid.regular_grid.extent[[1, 2, 3, 4]]
        else:
            print('not a direction')
        return _slice, extent

    def get_mask_surface_data(self, radius=None):
        points_interf = np.vstack(
            (self.model._surface_points.df['X'].values, self.model._surface_points.df['Y'].values)).T
        points_orient = np.vstack((self.model._orientations.df['X'].values, self.model._orientations.df['Y'].values)).T

        mask_interf = self.get_data_within_extent(points_interf)
        mask_orient = self.get_data_within_extent(points_orient)

        xj = self.model._grid.topography.values_3D[:, :, 0][0, :]
        yj = self.model._grid.topography.values_3D[:, :, 1][:, 0]
        zj = self.model._grid.topography.values_3D[:, :, 2].T

        interpolate = RegularGridInterpolator((xj, yj), zj)

        Z_interf_interp = interpolate(points_interf[mask_interf])
        Z_orient_interp = interpolate(points_orient[mask_orient])

        if radius is None:
            radius = np.diff(zj).max()
        print(radius)

        dist_interf = np.abs(Z_interf_interp - self.model._surface_points.df['Z'].values[mask_interf])
        dist_orient = np.abs(Z_orient_interp - self.model._orientations.df['Z'].values[mask_orient])

        surfmask_interf = dist_interf < radius
        surfmask_orient = dist_orient < radius
        surf_indexes = np.flatnonzero(mask_interf)[surfmask_interf]
        orient_indexes = np.flatnonzero(mask_orient)[surfmask_orient]

        mask_surfpoints = np.zeros(points_interf.shape[0], dtype=bool)
        mask_orient = np.zeros(points_orient.shape[0], dtype=bool)

        mask_surfpoints[surf_indexes] = True
        mask_orient[orient_indexes] = True

        return mask_surfpoints, mask_orient

    def get_mask_block_section(self, cell_number=3, direction='y', radius=None):
        if direction == 'x':
            column = 'X'
            start = self.model._grid.regular_grid.extent[0]
            end = self.model._grid.regular_grid.extent[1]
            r_o_inf = self.model._grid.regular_grid.dx
        elif direction == 'y':
            column = 'Y'
            start = self.model._grid.regular_grid.extent[2]
            end = self.model._grid.regular_grid.extent[3]
            r_o_inf = self.model._grid.regular_grid.dy
        elif direction == 'z':
            column = 'Z'
            start = self.model._grid.regular_grid.extent[4]
            end = self.model._grid.regular_grid.extent[5]
            r_o_inf = self.model._grid.regular_grid.dz
        else:
            raise

        if cell_number < 0:
            cell_number = end + cell_number + 1

        if radius is None:
            radius = r_o_inf
        coord = start + radius * cell_number
        mask_surfpoints = np.abs(self.model._surface_points.df[column].values - coord) < radius
        mask_orient = np.abs(self.model._orientations.df[column].values - coord) < radius
        return mask_surfpoints, mask_orient

    def get_mask_sections(self, j, radius=None):
        points_interf = np.vstack(
            (self.model._surface_points.df['X'].values, self.model._surface_points.df['Y'].values)).T
        points_orient = np.vstack((self.model._orientations.df['X'].values,
                                   self.model._orientations.df['Y'].values)).T
        if radius is None:
            radius = self.model._grid.sections.dist[j] / self.model._grid.sections.resolution[j][0]

        p1, p2 = np.array(self.model._grid.sections.points[j][0]), np.array(self.model._grid.sections.points[j][1])

        d_interf = np.abs(np.cross(p2 - p1, points_interf - p1) / np.linalg.norm(p2 - p1))
        d_orient = np.abs(np.cross(p2 - p1, points_orient - p1) / np.linalg.norm(p2 - p1))

        mask_surfpoints = d_interf < radius
        mask_orient = d_orient < radius
        return mask_surfpoints, mask_orient

    def get_data_within_extent(self, pts, ext=None):
        # ext = geo_model.grid.regular_grid.extent[:4]
        if ext is None:
<<<<<<< HEAD
            #extent must be the one of the topography (is half cell size smaller than regualar grid) because of
            #interpolation function
            ext = np.array([self.model._grid.topography.values_3D[:, :, 0][0, :][[0, -1]],
                            self.model._grid.topography.values_3D[:, :, 1][:, 0][[0, -1]]]).ravel()
=======
            # extent must be the one of the topography (is half cell size smaller than regualar grid) because of
            # interpolation function
            ext = np.array([self.model.grid.topography.values_3D[:, :, 0][0, :][[0, -1]],
                            self.model.grid.topography.values_3D[:, :, 1][:, 0][[0, -1]]]).ravel()
>>>>>>> bc2a7417
        mask_x = np.logical_and(pts[:, 0] >= ext[0], pts[:, 0] <= ext[1])
        mask_y = np.logical_and(pts[:, 1] >= ext[2], pts[:, 1] <= ext[3])
        return np.logical_and(mask_x, mask_y)

    def plot_section_traces(self, section_names=None, contour_lines=True, show_data=True, show_all_data=False):
        if section_names is None:
            section_names = list(self.model._grid.sections.names)

        if show_data:
            if not show_all_data:
                self.plot_data(direction='z', at=section_names)
            else:
                self.plot_data(direction='z', at='everywhere')

        for section in section_names:
            j = np.where(self.model._grid.sections.names == section)[0][0]
            plt.plot([self.model._grid.sections.points[j][0][0], self.model._grid.sections.points[j][1][0]],
                     [self.model._grid.sections.points[j][0][1], self.model._grid.sections.points[j][1][1]],
                     label=section, linestyle='--')

            plt.xlim(self.model._grid.regular_grid.extent[:2])
            plt.ylim(self.model._grid.regular_grid.extent[2:4])
            # plt.set_aspect(np.diff(geo_model.grid.regular_grid.extent[:2])/np.diff(geo_model.grid.regular_grid.extent[2:4]))
        plt.legend(bbox_to_anchor=(1.05, 1), loc=2, borderaxespad=0.)

    def plot_stereonet(self, litho=None, planes=True, poles=True, single_plots=False,
                       show_density=False):
        try:
            import mplstereonet
        except ImportError:
            warnings.warn('mplstereonet package is not installed. No stereographic projection available.')

        from collections import OrderedDict
        import pandas as pn

        if litho is None:
            litho = self.model._orientations.df['surface'].unique()

        if single_plots is False:
            fig, ax = mplstereonet.subplots(figsize=(5, 5))
            df_sub2 = pn.DataFrame()
            for i in litho:
                df_sub2 = df_sub2.append(self.model._orientations.df[self.model._orientations.df['surface'] == i])

        for formation in litho:
            if single_plots:
                fig = plt.figure(figsize=(5, 5))
                ax = fig.add_subplot(111, projection='stereonet')
                ax.set_title(formation, y=1.1)

<<<<<<< HEAD
            #if series_only:
                #df_sub = self.model.orientations.df[self.model.orientations.df['series'] == formation]
            #else:
            df_sub = self.model._orientations.df[self.model._orientations.df['surface'] == formation]
=======
            # if series_only:
            # df_sub = self.model.orientations.df[self.model.orientations.df['series'] == formation]
            # else:
            df_sub = self.model.orientations.df[self.model.orientations.df['surface'] == formation]
>>>>>>> bc2a7417

            if poles:
                ax.pole(df_sub['azimuth'] - 90, df_sub['dip'], marker='o', markersize=10,
                        markerfacecolor=self._color_lot[formation],
                        markeredgewidth=1.1, markeredgecolor='gray', label=formation + ': ' + 'pole point')
            if planes:
                ax.plane(df_sub['azimuth'] - 90, df_sub['dip'], color=self._color_lot[formation],
                         linewidth=1.5, label=formation + ': ' + 'azimuth/dip')
            if show_density:
                if single_plots:
                    ax.density_contourf(df_sub['azimuth'] - 90, df_sub['dip'],
                                        measurement='poles', cmap='viridis', alpha=.5)
                else:
                    ax.density_contourf(df_sub2['azimuth'] - 90, df_sub2['dip'], measurement='poles', cmap='viridis',
                                        alpha=.5)

            fig.subplots_adjust(top=0.8)
            handles, labels = ax.get_legend_handles_labels()
            by_label = OrderedDict(zip(labels, handles))
            ax.legend(by_label.values(), by_label.keys(), bbox_to_anchor=(1.9, 1.1))
            ax._grid(True, color='black', alpha=0.25)


class PlotSolution(PlotData2D):

    def __init__(self, model):
        self.model = model
<<<<<<< HEAD
        #super().__init__(self)
        self._color_lot = dict(zip(self.model._surfaces.df['surface'], self.model._surfaces.df['color']))
        self._cmap = mcolors.ListedColormap(list(self.model._surfaces.df['color']))
=======
        # super().__init__(self)
        self._color_lot = dict(zip(self.model.surfaces.df['surface'], self.model.surfaces.df['color']))
        self._cmap = mcolors.ListedColormap(list(self.model.surfaces.df['color']))
>>>>>>> bc2a7417
        self._norm = mcolors.Normalize(vmin=0.5, vmax=len(self._cmap.colors) + 0.5)
        self._show_legend = False

    def plot_map(self, solution: Solution = None, contour_lines=False, show_data=True,
                 show_all_data=False, show_hillshades: bool = False, figsize=(12, 12), **kwargs):
        """

        Args:
            solution:
            contour_lines:
            show_data:
            show_all_data:
            show_hillshades: Calculate and add hillshading using elevation data
            figsize:
            **kwargs:
                - azdeg: float = azimuth of sun for hillshade
                - altdeg: float = altitude in degrees of sun for hillshade

        """
        azdeg: float = kwargs.get('azdeg', 315.0)
        altdeg: float = kwargs.get('altdeg', 45.0)
        if solution is None:
            solution = self.model.solutions

        if solution.geological_map is None:
            raise AttributeError('Geological map not computed. Activate the topography grid.')

        try:
            geomap = solution.geological_map[0].reshape(self.model._grid.topography.values_3D[:, :, 2].shape)
        except AttributeError:
            warnings.warn('Geological map not computed. Activate the topography grid.')

        if show_data == True and show_hillshades == True:
            self.plot_data(direction='z', at='topography', show_all_data=show_all_data)
            ls = LightSource(azdeg=azdeg, altdeg=altdeg)
            hillshade_topography = ls.hillshade(self.model.grid.topography.values_3D[:, :, 2])
            plt.imshow(hillshade_topography, origin='lower', extent=self.model.grid.topography.extent, alpha=0.75)
        elif show_data == True and show_hillshades == False:
            self.plot_data(direction='z', at='topography', show_all_data=show_all_data)
        else:
            fig, ax = plt.subplots(figsize=figsize)
        im = plt.imshow(geomap, origin='lower', extent=self.model._grid.topography.extent, cmap=self._cmap,
                        norm=self._norm, zorder=-100)

        if contour_lines == True and show_data == False:
            CS = ax.contour(self.model._grid.topography.values_3D[:, :, 2], cmap='Greys', linestyles='solid',
                            extent=self.model._grid.topography.extent, zlevel=200)
            ax.clabel(CS, inline=1, fontsize=10, fmt='%d')
            plothelp.add_colorbar(im=im, label='elevation [m]', cs=CS, aspect=35)

        # self.extract_section_lines('topography')

        plt.title("Geological map", fontsize=15)
        plt.xlabel('X')
        plt.ylabel('Y')

    def extract_section_lines(self, section_name=None, axes=None, zorder=2, faults_only=False):
        # Todo merge this with extract fault lines
        faults = list(self.model._faults.df[self.model._faults.df['isFault'] == True].index)
        if section_name == 'topography':
            shape = self.model._grid.topography.resolution
            a = self.model.solutions.geological_map[1]
            extent = self.model._grid.topography.extent
        else:
            l0, l1 = self.model._grid.sections.get_section_args(section_name)
            j = np.where(self.model._grid.sections.names == section_name)[0][0]
            shape = [self.model._grid.sections.resolution[j][0], self.model._grid.sections.resolution[j][1]]
            a = self.model.solutions.sections[1][:, l0:l1]
            extent = [0, self.model._grid.sections.dist[j],
                      self.model._grid.regular_grid.extent[4],
                      self.model._grid.regular_grid.extent[5]]

        counter = a.shape[0]
        if faults_only:
            counters = np.arange(0, len(faults), 1)
        else:
            counters = np.arange(0, counter, 1)

        c_id = 0  # color id startpoint
        for f_id in counters:
            block = a[f_id]
            level = self.model.solutions.scalar_field_at_surface_points[f_id][np.where(
                self.model.solutions.scalar_field_at_surface_points[f_id] != 0)]

            levels = np.insert(level, 0, block.max())
            c_id2 = c_id + len(level)
            if f_id == counters.max():
                levels = np.insert(levels, level.shape[0], block.min())
                c_id2 = c_id + len(levels)  # color id endpoint
            if section_name == 'topography':
                block = block.reshape(shape)
            else:
                block = block.reshape(shape).T

            zorder = zorder - (f_id + len(level))
            if axes is None:
                axes = plt.gca()

            if f_id >= len(faults):
                axes.contourf(block, 0, levels=np.sort(levels), colors=self._cmap.colors[c_id:c_id2][::-1],
                              linestyles='solid', origin='lower',
                              extent=extent, zorder=zorder)
            else:
                axes.contour(block, 0, levels=np.sort(levels), colors=self._cmap.colors[c_id:c_id2][0],
                             linestyles='solid', origin='lower',
                             extent=extent, zorder=zorder)
            c_id += len(level)

    def extract_fault_lines(self, cell_number=25, direction='y'):
        faults = list(self.model._faults.df[self.model._faults.df['isFault'] == True].index)
        if len(faults) == 0:
            pass
        else:
            _slice, extent = self._slice2D(cell_number, direction)
            for fault in faults:
                f_id = int(self.model._stack.df.loc[fault, 'order_series']) - 1
                block = self.model.solutions.scalar_field_matrix[f_id]
                level = self.model.solutions.scalar_field_at_surface_points[f_id][np.where(
                    self.model.solutions.scalar_field_at_surface_points[f_id] != 0)]
                level.sort()
<<<<<<< HEAD
                plt.contour(block.reshape(self.model._grid.regular_grid.resolution)[_slice].T, 0, extent=extent, levels=level,
=======
                plt.contour(block.reshape(self.model.grid.regular_grid.resolution)[_slice].T, 0, extent=extent,
                            levels=level,
>>>>>>> bc2a7417
                            colors=self._cmap.colors[f_id], linestyles='solid')

    def plot_section_by_name(self, section_name, show_data=True, show_faults=True, show_topo=True,
                             show_all_data=False, contourplot=True, radius='default', **kwargs):

        if self.model.solutions.sections is None:
            raise AttributeError('no sections for plotting defined')
        if section_name not in self.model._grid.sections.names:
            raise AttributeError(f'Section "{section_name}" is not defined. '
                                 f'Available sections for plotting: {self.model._grid.sections.names}')

        j = np.where(self.model._grid.sections.names == section_name)[0][0]
        l0, l1 = self.model._grid.sections.get_section_args(section_name)
        shape = self.model._grid.sections.resolution[j]

        image = self.model.solutions.sections[0][0][l0:l1].reshape(shape[0], shape[1]).T
        extent = [0, self.model._grid.sections.dist[j][0],
                  self.model._grid.regular_grid.extent[4], self.model._grid.regular_grid.extent[5]]

        if show_data:
            self.plot_section_data(section_name=section_name, show_all_data=show_all_data, radius=radius)

        axes = plt.gca()
        axes.imshow(image, origin='lower', zorder=-100,
                    cmap=self._cmap, norm=self._norm, extent=extent)
        if show_faults and not contourplot:
            self.extract_section_lines(section_name, axes, faults_only=True)
        else:
            self.extract_section_lines(section_name, axes, faults_only=False)
        if show_topo:
            if self.model._grid.topography is not None:
                alpha = kwargs.get('alpha', 1)
                xy = self.make_topography_overlay_4_sections(j)
                axes.fill(xy[:, 0], xy[:, 1], 'k', zorder=10, alpha=alpha)

        labels, axname = self._make_section_xylabels(section_name, len(axes.get_xticklabels()) - 1)
        pos_list = np.linspace(0, self.model._grid.sections.dist[j], len(labels))
        axes.xaxis.set_major_locator(FixedLocator(nbins=len(labels), locs=pos_list))
        axes.xaxis.set_major_formatter(FixedFormatter((labels)))
        axes.set(title=self.model._grid.sections.names[j], xlabel=axname, ylabel='Z')

    def plot_all_sections(self, show_data=False, section_names=None, show_topo=True,
                          figsize=(12, 12)):
        if self.model.solutions.sections is None:
            raise AttributeError('no sections for plotting defined')
        if self.model._grid.topography is None:
            show_topo = False
        if section_names is not None:
            if isinstance(section_names, list):
                section_names = np.array(section_names)
        else:
            section_names = self.model._grid.sections.names

        shapes = self.model._grid.sections.resolution
        fig, axes = plt.subplots(nrows=len(section_names), ncols=1, figsize=figsize)
        for i, section in enumerate(section_names):
            j = np.where(self.model._grid.sections.names == section)[0][0]
            l0, l1 = self.model._grid.sections.get_section_args(section)

            self.extract_section_lines(section, axes[i], faults_only=False)

            if show_topo:
                xy = self.make_topography_overlay_4_sections(j)
                axes[i].fill(xy[:, 0], xy[:, 1], 'k', zorder=10)

            # if show_data:
            #    section = str(section)
            #    print(section)
            #    self.plot_section_data(section_name=section)

            axes[i].imshow(self.model.solutions.sections[0][0][l0:l1].reshape(shapes[j][0], shapes[j][1]).T,
                           origin='lower', zorder=-100,
                           cmap=self._cmap, norm=self._norm, extent=[0, self.model._grid.sections.dist[j],
                                                                     self.model._grid.regular_grid.extent[4],
                                                                     self.model._grid.regular_grid.extent[5]])

            labels, axname = self._make_section_xylabels(section, len(axes[i].get_xticklabels()) - 1)
            pos_list = np.linspace(0, self.model._grid.sections.dist[j], len(labels))
            axes[i].xaxis.set_major_locator(FixedLocator(nbins=len(labels), locs=pos_list))
            axes[i].xaxis.set_major_formatter(FixedFormatter((labels)))
            axes[i].set(title=self.model._grid.sections.names[j], xlabel=axname, ylabel='Z')

        fig.tight_layout()

    def plot_section_scalarfield(self, section_name, sn, levels=50, show_faults=True, show_topo=True, lithback=True):
        if self.model.solutions.sections is None:
            raise AttributeError('no sections for plotting defined')
        if self.model._grid.topography is None:
            show_topo = False
        shapes = self.model._grid.sections.resolution
        fig = plt.figure(figsize=(16, 10))
        axes = fig.add_subplot(1, 1, 1)
        j = np.where(self.model._grid.sections.names == section_name)[0][0]
        l0, l1 = self.model._grid.sections.get_section_args(section_name)
        if show_faults:
            self.extract_section_fault_lines(section_name, zorder=9)

        if show_topo:
            xy = self.make_topography_overlay_4_sections(j)
            axes.fill(xy[:, 0], xy[:, 1], 'k', zorder=10)

        axes.contour(self.model.solutions.sections[1][sn][l0:l1].reshape(shapes[j][0], shapes[j][1]).T,
                     # origin='lower',
                     levels=levels, cmap='autumn', extent=[0, self.model._grid.sections.dist[j],
                                                           self.model._grid.regular_grid.extent[4],
                                                           self.model._grid.regular_grid.extent[5]], zorder=8)
        axes.set_aspect('equal')
        if lithback:
            axes.imshow(self.model.solutions.sections[0][0][l0:l1].reshape(shapes[j][0], shapes[j][1]).T,
                        origin='lower',
                        cmap=self._cmap, norm=self._norm, extent=[0, self.model._grid.sections.dist[j],
                                                                  self.model._grid.regular_grid.extent[4],
                                                                  self.model._grid.regular_grid.extent[5]])

        labels, axname = self._make_section_xylabels(section_name, len(axes.get_xticklabels()))
        pos_list = np.linspace(0, self.model._grid.sections.dist[j], len(labels))
        axes.xaxis.set_major_locator(FixedLocator(nbins=len(labels), locs=pos_list))
        axes.xaxis.set_major_formatter(FixedFormatter((labels)))
        axes.set(title=self.model._grid.sections.names[j], xlabel=axname, ylabel='Z')

    def _slice_topo_4_sections(self, p1, p2, resx, resy):
        xy = self.model._grid.sections.calculate_line_coordinates_2points(np.array(p1),
                                                                          np.array(p2),
                                                                          resx)
        z = self.model._grid.topography.interpolate_zvals_at_xy(xy)
        return xy[:, 0], xy[:, 1], z

    def make_topography_overlay_4_sections(self, j):
        startend = list(self.model._grid.sections.section_dict.values())[j]
        p1, p2 = startend[0], startend[1]
<<<<<<< HEAD
        x, y, z = self._slice_topo_4_sections(p1, p2, self.model._grid.topography.resolution[0],
                                              self.model._grid.topography.resolution[1])
        pseudo_x = np.linspace(0, self.model._grid.sections.dist[j][0], z.shape[0])
=======
        x, y, z = self._slice_topo_4_sections(p1, p2, self.model.grid.topography.resolution[0],
                                              self.model.grid.topography.resolution[1])
        pseudo_x = np.linspace(0, self.model.grid.sections.dist[j][0], z.shape[0])
>>>>>>> bc2a7417
        a = np.vstack((pseudo_x, z)).T
        a = np.append(a,
                      ([self.model._grid.sections.dist[j][0], a[:, 1][-1]],
                       [self.model._grid.sections.dist[j][0], self.model._grid.regular_grid.extent[5]],
                       [0, self.model._grid.regular_grid.extent[5]],
                       [0, a[:, 1][0]]))
        return a.reshape(-1, 2)

    def make_topography_overlay_4_blockplot(self, cell_number, direction):
        p1, p2 = self.calculate_p1p2(direction, cell_number)
        resx = self.model._grid.topography.resolution[0]
        resy = self.model._grid.topography.resolution[1]
        print('p1', p1, 'p2', p2)
        x, y, z = self._slice_topo_4_sections(p1, p2, resx, resy)
        if direction == 'x':
            a = np.vstack((y, z)).T
            ext = self.model._grid.regular_grid.extent[[2, 3]]
        elif direction == 'y':
            a = np.vstack((x, z)).T
            ext = self.model._grid.regular_grid.extent[[0, 1]]
        a = np.append(a,
                      ([ext[1], a[:, 1][-1]],
                       [ext[1], self.model._grid.regular_grid.extent[5]],
                       [ext[0], self.model._grid.regular_grid.extent[5]],
                       [ext[0], a[:, 1][0]]))
        line = a.reshape(-1, 2)
        plt.fill(line[:, 0], line[:, 1], color='k')

    def calculate_p1p2(self, direction, cell_number):
        if direction == 'y':
            y = self.model._grid.regular_grid.extent[2] + self.model._grid.regular_grid.dy * cell_number
            p1 = [self.model._grid.regular_grid.extent[0], y]
            p2 = [self.model._grid.regular_grid.extent[1], y]

        elif direction == 'x':
            x = self.model._grid.regular_grid.extent[0] + self.model._grid.regular_grid.dx * cell_number
            p1 = [x, self.model._grid.regular_grid.extent[2]]
            p2 = [x, self.model._grid.regular_grid.extent[3]]

        else:
            raise NotImplementedError
        return p1, p2

    def _make_section_xylabels(self, section_name, n=5):
        if n > 10:
<<<<<<< HEAD
            n = n-2  # todo I don't know why but sometimes it wants to make a lot of xticks
        j = np.where(self.model._grid.sections.names == section_name)[0][0]
        startend = list(self.model._grid.sections.section_dict.values())[j]
=======
            n = n - 2  # todo I don't know why but sometimes it wants to make a lot of xticks
        j = np.where(self.model.grid.sections.names == section_name)[0][0]
        startend = list(self.model.grid.sections.section_dict.values())[j]
>>>>>>> bc2a7417
        p1, p2 = startend[0], startend[1]
        xy = self.model._grid.sections.calculate_line_coordinates_2points(p1,
                                                                          p2,
                                                                          n)
        if len(np.unique(xy[:, 0])) == 1:
            labels = xy[:, 1].astype(int)
            axname = 'Y'
        elif len(np.unique(xy[:, 1])) == 1:
            labels = xy[:, 0].astype(int)
            axname = 'X'
        else:
            labels = [str(xy[:, 0].astype(int)[i]) + ',\n' + str(xy[:, 1].astype(int)[i]) for i in
                      range(xy[:, 0].shape[0])]
            axname = 'X,Y'
        return labels, axname

    def plot_block_section(self, solution: Solution, cell_number: int, block: np.ndarray = None, direction: str = "y",
                           interpolation: str = 'none', show_data: bool = False, show_faults: bool = False,
                           show_topo: bool = False,
                           block_type=None, ve: float = 1, show_legend: bool = True, show_all_data: bool = False,
                           ax=None,
                           **kwargs):
        """Plot a section of the block model

        Args:
            solution (Solution): [description]
            cell_number (int): Section position of the array to plot.
            block (np.ndarray, optional): Lithology block. Defaults to None.
            direction (str, optional): Cartesian direction to be plotted
                ("x", "y", "z"). Defaults to "y".
            interpolation (str, optional): Type of interpolation of plt.imshow.
                Defaults to 'none'. Acceptable values are ('none' ,'nearest',
                'bilinear', 'bicubic', 'spline16', 'spline36', 'hanning',
                'hamming', 'hermite', 'kaiser', 'quadric', 'catrom', 'gaussian',
                'bessel', 'mitchell', 'sinc', 'lanczos'.
            show_data (bool, optional): Plots input data on-top of block
                section. Defaults to False.
            show_legend (bool, optional): Plot or hide legend - only available
                if no data is plotted.
            show_faults (bool, optional): Plot fault line on-top of block
                section. Defaults to False.
            show_topo (bool, optional): Plots block section with topography.
                Defaults to True.
            block_type ([type], optional): [description]. Defaults to None.
            ve (float, optional): Vertical exaggeration. Defaults to 1.

        Returns:
            (gempy.plot.visualization_2d.PlotData2D) Block section plot.
        """
        if block is None:
            _block = solution.lith_block
        else:
            _block = block
            if _block.dtype == bool:
                kwargs['cmap'] = 'viridis'
                kwargs['norm'] = None

        if block_type is not None:
            raise NotImplementedError

        plot_block = _block.reshape(self.model._grid.regular_grid.resolution)
        _a, _b, _c, extent_val, x, y = self._slice(direction, cell_number)[:-2]

        if show_data:
            if show_all_data:
                at = 'everywhere'
            else:
                at = 'block_section'
            self.plot_data(cell_number=cell_number, direction=direction, at=at, show_legend=show_legend)

        # TODO: plot_topo option - need fault_block for that

        # apply vertical exageration
        if direction in ("x", "y"):
            aspect = ve
        else:
            aspect = 1

        if 'cmap' not in kwargs:
            kwargs['cmap'] = self._cmap
        if 'norm' not in kwargs:
            kwargs['norm'] = self._norm

        sliced_block = plot_block[_a, _b, _c].T

        imshow_kwargs = kwargs.copy()
        if 'show_grid' in imshow_kwargs:
            imshow_kwargs.pop('show_grid')
        if 'grid_linewidth' in imshow_kwargs:
            imshow_kwargs.pop('grid_linewidth')

        im = plt.imshow(sliced_block,
                        origin="bottom",
                        extent=extent_val,
                        interpolation=interpolation,
                        aspect=aspect,
                        **imshow_kwargs)

        if extent_val[3] < extent_val[2]:  # correct vertical orientation of plot
            plt.gca().invert_yaxis()  # if maximum vertical extent negative

        if show_faults:
            self.extract_fault_lines(cell_number, direction)

        if show_topo:
            if self.model._grid.topography is not None:
                if direction == 'z':
                    plt.contour(self.model._grid.topography.values_3D[:, :, 2], extent=extent_val, cmap='Greys')
                else:
                    self.make_topography_overlay_4_blockplot(cell_number=cell_number, direction=direction)

        if self._show_legend and show_legend:
            show_data = False  # to plot legend even when there are no data points in the section
        if not show_data and show_legend:
            patches = [mpatches.Patch(color=color, label=surface) for surface, color in self._color_lot.items()]
            plt.legend(handles=patches, bbox_to_anchor=(1.05, 1), loc=2, borderaxespad=0.)

        if 'show_grid' in kwargs:
            # TODO This only works fine for the y projection
            ax = plt.gca();
            ax.set_xticks(np.linspace(extent_val[0], extent_val[1], sliced_block.shape[0] + 1));
            ax.set_yticks(np.linspace(extent_val[2], extent_val[3], sliced_block.shape[1] + 1));

            grid_linewidth = kwargs.get('grid_linewidth', 1)
            ax._grid(color='w', linestyle='-', linewidth=grid_linewidth)

        plt.xlabel(x)
        plt.ylabel(y)
        return plt.gcf()

    def plot_scalar_field(self, solution, cell_number, series=0, N=20, block=None,
                          direction="y", alpha=0.6, show_data=True, show_all_data=False,
                          *args, **kwargs):
        """
        Plot a scalar field in a given direction.

        Args:
            cell_number(int): position of the array to plot
            scalar_field(str): name of the scalar field (or series) to plot
            n_pf(int): number of the  scalar field (or series) to plot
            direction(str): xyz. Caartesian direction to be plotted
            serie: *Deprecated*
            **kwargs: plt.contour kwargs

        Returns:
            scalar field plot
        """

        if isinstance(solution, Solution):
            scalar_field = solution.scalar_field_matrix[series]
        else:
            warnings.warn('Passing the block directly will get deprecated in the next version. Please use Solution'
                          'and block_type instead', FutureWarning)
            scalar_field = solution

        if 'cmap' not in kwargs:
            kwargs['cmap'] = 'magma'

        if show_data:
            if show_all_data:
                at = 'everywhere'
            else:
                at = 'block_section'
            self.plot_data(cell_number=cell_number, direction=direction, at=at)

        _a, _b, _c, extent_val, x, y = self._slice(direction, cell_number)[:-2]

        plt.contour(scalar_field.reshape(
<<<<<<< HEAD
            self.model._grid.regular_grid.resolution[0], self.model._grid.regular_grid.resolution[1], self.model._grid.regular_grid.resolution[2])[_a, _b, _c].T,
=======
            self.model.grid.regular_grid.resolution[0], self.model.grid.regular_grid.resolution[1],
            self.model.grid.regular_grid.resolution[2])[_a, _b, _c].T,
>>>>>>> bc2a7417
                    N,
                    extent=extent_val, *args,
                    **kwargs)

        plt.contourf(scalar_field.reshape(
<<<<<<< HEAD
            self.model._grid.regular_grid.resolution[0], self.model._grid.regular_grid.resolution[1], self.model._grid.regular_grid.resolution[2])[_a, _b, _c].T,
=======
            self.model.grid.regular_grid.resolution[0], self.model.grid.regular_grid.resolution[1],
            self.model.grid.regular_grid.resolution[2])[_a, _b, _c].T,
>>>>>>> bc2a7417
                     N,
                     extent=extent_val, alpha=alpha, *args,
                     **kwargs)

        if 'colorbar' in kwargs:
            plt.colorbar()

        plt.xlabel(x)
        plt.ylabel(y)

    @staticmethod
    def plot_topo_g(geo_model, edges, centroids, direction="y", scale=False,
                    label_kwargs=None, edge_kwargs=None):
        res = geo_model._grid.regular_grid.resolution
        if direction == "y":
            c1, c2 = (0, 2)
            e1 = geo_model._grid.regular_grid.extent[1] - geo_model._grid.regular_grid.extent[0]
            e2 = geo_model._grid.regular_grid.extent[5] - geo_model._grid.regular_grid.extent[4]
            d1 = geo_model._grid.regular_grid.extent[0]
            d2 = geo_model._grid.regular_grid.extent[4]
            # if len(list(centroids.items())[0][1]) == 2:
            #     c1, c2 = (0, 1)
            r1 = res[0]
            r2 = res[2]
        elif direction == "x":
            c1, c2 = (1, 2)
            e1 = geo_model._grid.regular_grid.extent[3] - geo_model._grid.regular_grid.extent[2]
            e2 = geo_model._grid.regular_grid.extent[5] - geo_model._grid.regular_grid.extent[4]
            d1 = geo_model._grid.regular_grid.extent[2]
            d2 = geo_model._grid.regular_grid.extent[4]
            # if len(list(centroids.items())[0][1]) == 2:
            #     c1, c2 = (0, 1)
            r1 = res[1]
            r2 = res[2]
        elif direction == "z":
            c1, c2 = (0, 1)
            e1 = geo_model._grid.regular_grid.extent[1] - geo_model._grid.regular_grid.extent[0]
            e2 = geo_model._grid.regular_grid.extent[3] - geo_model._grid.regular_grid.extent[2]
            d1 = geo_model._grid.regular_grid.extent[0]
            d2 = geo_model._grid.regular_grid.extent[2]
            # if len(list(centroids.items())[0][1]) == 2:
            #     c1, c2 = (0, 1)
            r1 = res[0]
            r2 = res[1]

        tkw = {
            "color": "white",
            "fontsize": 13,
            "ha": "center",
            "va": "center",
            "weight": "ultralight",
            "family": "monospace",
            "verticalalignment": "center",
            "horizontalalignment": "center",
            "bbox": dict(boxstyle='round', facecolor='black', alpha=1),
        }
        if label_kwargs is not None:
            tkw.update(label_kwargs)

        lkw = {
            "linewidth": 1,
            "color": "black"
        }
        if edge_kwargs is not None:
            lkw.update(edge_kwargs)

        for a, b in edges:
            # plot edges
            x = np.array([centroids[a][c1], centroids[b][c1]])
            y = np.array([centroids[a][c2], centroids[b][c2]])
            if scale:
                x = x * e1 / r1 + d1
                y = y * e2 / r2 + d2
            plt.plot(x, y, **lkw)

        for node in np.unique(list(edges)):
            x = centroids[node][c1]
            y = centroids[node][c2]
            if scale:
                x = x * e1 / r1 + d1
                y = y * e2 / r2 + d2
            plt.text(x, y, str(node), **tkw)

    def plot_gradient(self, scalar_field, gx, gy, gz, cell_number, quiver_stepsize=5,
                      # maybe call r sth. like "stepsize"?
                      direction="y", plot_scalar=True, *args, **kwargs):  # include plot data?
        """
            Plot the gradient of the scalar field in a given direction.

            Args:
                geo_data (gempy.DataManagement.InputData): Input data of the model
                scalar_field(numpy.array): scalar field to plot with the gradient
                gx(numpy.array): gradient in x-direction
                gy(numpy.array): gradient in y-direction
                gz(numpy.array): gradient in z-direction
                cell_number(int): position of the array to plot
                quiver_stepsize(int): step size between arrows to indicate gradient
                direction(str): xyz. Caartesian direction to be plotted
                plot_scalar(bool): boolean to plot scalar field
                **kwargs: plt.contour kwargs

            Returns:
                None
        """
        if direction == "y":
            if plot_scalar:
                self.plot_scalar_field(scalar_field, cell_number, direction=direction, plot_data=False)
<<<<<<< HEAD
            U = gx.reshape(self.model._grid.regular_grid.resolution[0], self.model._grid.regular_grid.resolution[1], self.model._grid.regular_grid.resolution[2])[::quiver_stepsize,
                 cell_number, ::quiver_stepsize].T
            V = gz.reshape(self.model._grid.regular_grid.resolution[0], self.model._grid.regular_grid.resolution[1], self.model._grid.regular_grid.resolution[2])[::quiver_stepsize,
                 cell_number, ::quiver_stepsize].T
            plt.quiver(self.model._grid.values[:, 0].reshape(self.model._grid.regular_grid.resolution[0], self.model._grid.regular_grid.resolution[1], self.model._grid.regular_grid.resolution[2])[::quiver_stepsize, cell_number, ::quiver_stepsize].T,
                       self.model._grid.values[:, 2].reshape(self.model._grid.regular_grid.resolution[0], self.model._grid.regular_grid.resolution[1], self.model._grid.regular_grid.resolution[2])[::quiver_stepsize, cell_number, ::quiver_stepsize].T, U, V, pivot="tail",
=======
            U = gx.reshape(self.model.grid.regular_grid.resolution[0], self.model.grid.regular_grid.resolution[1],
                           self.model.grid.regular_grid.resolution[2])[::quiver_stepsize,
                cell_number, ::quiver_stepsize].T
            V = gz.reshape(self.model.grid.regular_grid.resolution[0], self.model.grid.regular_grid.resolution[1],
                           self.model.grid.regular_grid.resolution[2])[::quiver_stepsize,
                cell_number, ::quiver_stepsize].T
            plt.quiver(self.model.grid.values[:, 0].reshape(self.model.grid.regular_grid.resolution[0],
                                                            self.model.grid.regular_grid.resolution[1],
                                                            self.model.grid.regular_grid.resolution[2])[
                       ::quiver_stepsize, cell_number, ::quiver_stepsize].T,
                       self.model.grid.values[:, 2].reshape(self.model.grid.regular_grid.resolution[0],
                                                            self.model.grid.regular_grid.resolution[1],
                                                            self.model.grid.regular_grid.resolution[2])[
                       ::quiver_stepsize, cell_number, ::quiver_stepsize].T, U, V, pivot="tail",
>>>>>>> bc2a7417
                       color='blue', alpha=.6)
        elif direction == "x":
            if plot_scalar:
                self.plot_scalar_field(scalar_field, cell_number, direction=direction, plot_data=False)
<<<<<<< HEAD
            U = gy.reshape(self.model._grid.regular_grid.resolution[0], self.model._grid.regular_grid.resolution[1], self.model._grid.regular_grid.resolution[2])[cell_number, ::quiver_stepsize, ::quiver_stepsize].T
            V = gz.reshape(self.model._grid.regular_grid.resolution[0], self.model._grid.regular_grid.resolution[1], self.model._grid.regular_grid.resolution[2])[cell_number, ::quiver_stepsize, ::quiver_stepsize].T
            plt.quiver(self.model._grid.values[:, 1].reshape(self.model._grid.regular_grid.resolution[0], self.model._grid.regular_grid.resolution[1],
                                                             self.model._grid.regular_grid.resolution[2])[cell_number, ::quiver_stepsize, ::quiver_stepsize].T,
                       self.model._grid.values[:, 2].reshape(self.model._grid.regular_grid.resolution[0], self.model._grid.regular_grid.resolution[1],
                                                             self.model._grid.regular_grid.resolution[2])[cell_number, ::quiver_stepsize, ::quiver_stepsize].T, U, V,
=======
            U = gy.reshape(self.model.grid.regular_grid.resolution[0], self.model.grid.regular_grid.resolution[1],
                           self.model.grid.regular_grid.resolution[2])[cell_number, ::quiver_stepsize,
                ::quiver_stepsize].T
            V = gz.reshape(self.model.grid.regular_grid.resolution[0], self.model.grid.regular_grid.resolution[1],
                           self.model.grid.regular_grid.resolution[2])[cell_number, ::quiver_stepsize,
                ::quiver_stepsize].T
            plt.quiver(self.model.grid.values[:, 1].reshape(self.model.grid.regular_grid.resolution[0],
                                                            self.model.grid.regular_grid.resolution[1],
                                                            self.model.grid.regular_grid.resolution[2])[cell_number,
                       ::quiver_stepsize, ::quiver_stepsize].T,
                       self.model.grid.values[:, 2].reshape(self.model.grid.regular_grid.resolution[0],
                                                            self.model.grid.regular_grid.resolution[1],
                                                            self.model.grid.regular_grid.resolution[2])[cell_number,
                       ::quiver_stepsize, ::quiver_stepsize].T, U, V,
>>>>>>> bc2a7417
                       pivot="tail",
                       color='blue', alpha=.6)
        elif direction == "z":
            if plot_scalar:
                self.plot_scalar_field(scalar_field, cell_number, direction=direction, plot_data=False)
<<<<<<< HEAD
            U = gx.reshape(self.model._grid.regular_grid.resolution[0], self.model._grid.regular_grid.resolution[1], self.model._grid.regular_grid.resolution[2])[::quiver_stepsize, ::quiver_stepsize, cell_number].T
            V = gy.reshape(self.model._grid.regular_grid.resolution[0], self.model._grid.regular_grid.resolution[1], self.model._grid.regular_grid.resolution[2])[::quiver_stepsize, ::quiver_stepsize, cell_number].T
            plt.quiver(self.model._grid.values[:, 0].reshape(self.model._grid.regular_grid.resolution[0], self.model._grid.regular_grid.resolution[1],
                                                             self.model._grid.regular_grid.resolution[2])[::quiver_stepsize, ::quiver_stepsize, cell_number].T,
                       self.model._grid.values[:, 1].reshape(self.model._grid.regular_grid.resolution[0], self.model._grid.regular_grid.resolution[1],
                                                             self.model._grid.regular_grid.resolution[2])[::quiver_stepsize, ::quiver_stepsize, cell_number].T, U, V,
=======
            U = gx.reshape(self.model.grid.regular_grid.resolution[0], self.model.grid.regular_grid.resolution[1],
                           self.model.grid.regular_grid.resolution[2])[::quiver_stepsize, ::quiver_stepsize,
                cell_number].T
            V = gy.reshape(self.model.grid.regular_grid.resolution[0], self.model.grid.regular_grid.resolution[1],
                           self.model.grid.regular_grid.resolution[2])[::quiver_stepsize, ::quiver_stepsize,
                cell_number].T
            plt.quiver(self.model.grid.values[:, 0].reshape(self.model.grid.regular_grid.resolution[0],
                                                            self.model.grid.regular_grid.resolution[1],
                                                            self.model.grid.regular_grid.resolution[2])[
                       ::quiver_stepsize, ::quiver_stepsize, cell_number].T,
                       self.model.grid.values[:, 1].reshape(self.model.grid.regular_grid.resolution[0],
                                                            self.model.grid.regular_grid.resolution[1],
                                                            self.model.grid.regular_grid.resolution[2])[
                       ::quiver_stepsize, ::quiver_stepsize, cell_number].T, U, V,
>>>>>>> bc2a7417
                       pivot="tail",
                       color='blue', alpha=.6)
        else:
            raise AttributeError(str(direction) + "must be a cartesian direction, i.e. xyz")<|MERGE_RESOLUTION|>--- conflicted
+++ resolved
@@ -38,23 +38,12 @@
 # This is for sphenix to find the packages
 sys.path.append(path.dirname(path.dirname(path.abspath(__file__))))
 from gempy.core.solution import Solution
-<<<<<<< HEAD
 from  gempy.plot import helpers as plothelp
-=======
-import gempy.plot.helpers as plothelp
-
->>>>>>> bc2a7417
 sns.set_context('talk')
 plt.style.use(['seaborn-white', 'seaborn-talk'])
 from scipy.interpolate import RegularGridInterpolator
 import matplotlib.patches as mpatches
 
-
-# try:
-# import mplstereonet
-# MPLST_IMPORT = True
-# except ImportError:
-# MPLST_IMPORT = False
 
 
 class PlotData2D:
@@ -100,9 +89,6 @@
                     j = np.where(self.model._grid.sections.names == at)[0][0]
                     mask_surfpoints, mask_orient = self.get_mask_sections(j, radius=radius)
 
-                    # self.testorient = series_to_plot_f[mask_orient]
-                    # self.testinterf = series_to_plot_i[mask_surfpoints]
-
                 except:
                     raise AttributeError  # 'must be topography, a section name or block_section'
 
@@ -172,7 +158,6 @@
         if data_type == 'orientations':
             self._plot_orientations(x, y, Gx, Gy, plot_orient, min_axis, extent, True, aspect)
 
-        # plt.legend(bbox_to_anchor=(1.05, 1), loc=2, borderaxespad=0.)
         plt.xlim(extent[0], extent[1])
         plt.ylim(extent[2], extent[3])
         plt.xlabel(x)
@@ -401,17 +386,10 @@
     def get_data_within_extent(self, pts, ext=None):
         # ext = geo_model.grid.regular_grid.extent[:4]
         if ext is None:
-<<<<<<< HEAD
             #extent must be the one of the topography (is half cell size smaller than regualar grid) because of
             #interpolation function
             ext = np.array([self.model._grid.topography.values_3D[:, :, 0][0, :][[0, -1]],
                             self.model._grid.topography.values_3D[:, :, 1][:, 0][[0, -1]]]).ravel()
-=======
-            # extent must be the one of the topography (is half cell size smaller than regualar grid) because of
-            # interpolation function
-            ext = np.array([self.model.grid.topography.values_3D[:, :, 0][0, :][[0, -1]],
-                            self.model.grid.topography.values_3D[:, :, 1][:, 0][[0, -1]]]).ravel()
->>>>>>> bc2a7417
         mask_x = np.logical_and(pts[:, 0] >= ext[0], pts[:, 0] <= ext[1])
         mask_y = np.logical_and(pts[:, 1] >= ext[2], pts[:, 1] <= ext[3])
         return np.logical_and(mask_x, mask_y)
@@ -462,17 +440,10 @@
                 ax = fig.add_subplot(111, projection='stereonet')
                 ax.set_title(formation, y=1.1)
 
-<<<<<<< HEAD
-            #if series_only:
-                #df_sub = self.model.orientations.df[self.model.orientations.df['series'] == formation]
-            #else:
-            df_sub = self.model._orientations.df[self.model._orientations.df['surface'] == formation]
-=======
             # if series_only:
             # df_sub = self.model.orientations.df[self.model.orientations.df['series'] == formation]
             # else:
-            df_sub = self.model.orientations.df[self.model.orientations.df['surface'] == formation]
->>>>>>> bc2a7417
+            df_sub = self.model._orientations.df[self.model._orientations.df['surface'] == formation]
 
             if poles:
                 ax.pole(df_sub['azimuth'] - 90, df_sub['dip'], marker='o', markersize=10,
@@ -500,15 +471,9 @@
 
     def __init__(self, model):
         self.model = model
-<<<<<<< HEAD
-        #super().__init__(self)
+        # super().__init__(self)
         self._color_lot = dict(zip(self.model._surfaces.df['surface'], self.model._surfaces.df['color']))
         self._cmap = mcolors.ListedColormap(list(self.model._surfaces.df['color']))
-=======
-        # super().__init__(self)
-        self._color_lot = dict(zip(self.model.surfaces.df['surface'], self.model.surfaces.df['color']))
-        self._cmap = mcolors.ListedColormap(list(self.model.surfaces.df['color']))
->>>>>>> bc2a7417
         self._norm = mcolors.Normalize(vmin=0.5, vmax=len(self._cmap.colors) + 0.5)
         self._show_legend = False
 
@@ -629,12 +594,8 @@
                 level = self.model.solutions.scalar_field_at_surface_points[f_id][np.where(
                     self.model.solutions.scalar_field_at_surface_points[f_id] != 0)]
                 level.sort()
-<<<<<<< HEAD
-                plt.contour(block.reshape(self.model._grid.regular_grid.resolution)[_slice].T, 0, extent=extent, levels=level,
-=======
-                plt.contour(block.reshape(self.model.grid.regular_grid.resolution)[_slice].T, 0, extent=extent,
+                plt.contour(block.reshape(self.model._grid.regular_grid.resolution)[_slice].T, 0, extent=extent,
                             levels=level,
->>>>>>> bc2a7417
                             colors=self._cmap.colors[f_id], linestyles='solid')
 
     def plot_section_by_name(self, section_name, show_data=True, show_faults=True, show_topo=True,
@@ -765,15 +726,9 @@
     def make_topography_overlay_4_sections(self, j):
         startend = list(self.model._grid.sections.section_dict.values())[j]
         p1, p2 = startend[0], startend[1]
-<<<<<<< HEAD
         x, y, z = self._slice_topo_4_sections(p1, p2, self.model._grid.topography.resolution[0],
                                               self.model._grid.topography.resolution[1])
         pseudo_x = np.linspace(0, self.model._grid.sections.dist[j][0], z.shape[0])
-=======
-        x, y, z = self._slice_topo_4_sections(p1, p2, self.model.grid.topography.resolution[0],
-                                              self.model.grid.topography.resolution[1])
-        pseudo_x = np.linspace(0, self.model.grid.sections.dist[j][0], z.shape[0])
->>>>>>> bc2a7417
         a = np.vstack((pseudo_x, z)).T
         a = np.append(a,
                       ([self.model._grid.sections.dist[j][0], a[:, 1][-1]],
@@ -819,15 +774,9 @@
 
     def _make_section_xylabels(self, section_name, n=5):
         if n > 10:
-<<<<<<< HEAD
-            n = n-2  # todo I don't know why but sometimes it wants to make a lot of xticks
+            n = n - 2  # todo I don't know why but sometimes it wants to make a lot of xticks
         j = np.where(self.model._grid.sections.names == section_name)[0][0]
         startend = list(self.model._grid.sections.section_dict.values())[j]
-=======
-            n = n - 2  # todo I don't know why but sometimes it wants to make a lot of xticks
-        j = np.where(self.model.grid.sections.names == section_name)[0][0]
-        startend = list(self.model.grid.sections.section_dict.values())[j]
->>>>>>> bc2a7417
         p1, p2 = startend[0], startend[1]
         xy = self.model._grid.sections.calculate_line_coordinates_2points(p1,
                                                                           p2,
@@ -996,23 +945,15 @@
         _a, _b, _c, extent_val, x, y = self._slice(direction, cell_number)[:-2]
 
         plt.contour(scalar_field.reshape(
-<<<<<<< HEAD
-            self.model._grid.regular_grid.resolution[0], self.model._grid.regular_grid.resolution[1], self.model._grid.regular_grid.resolution[2])[_a, _b, _c].T,
-=======
-            self.model.grid.regular_grid.resolution[0], self.model.grid.regular_grid.resolution[1],
-            self.model.grid.regular_grid.resolution[2])[_a, _b, _c].T,
->>>>>>> bc2a7417
+            self.model._grid.regular_grid.resolution[0], self.model._grid.regular_grid.resolution[1],
+            self.model._grid.regular_grid.resolution[2])[_a, _b, _c].T,
                     N,
                     extent=extent_val, *args,
                     **kwargs)
 
         plt.contourf(scalar_field.reshape(
-<<<<<<< HEAD
-            self.model._grid.regular_grid.resolution[0], self.model._grid.regular_grid.resolution[1], self.model._grid.regular_grid.resolution[2])[_a, _b, _c].T,
-=======
-            self.model.grid.regular_grid.resolution[0], self.model.grid.regular_grid.resolution[1],
-            self.model.grid.regular_grid.resolution[2])[_a, _b, _c].T,
->>>>>>> bc2a7417
+            self.model._grid.regular_grid.resolution[0], self.model._grid.regular_grid.resolution[1],
+            self.model._grid.regular_grid.resolution[2])[_a, _b, _c].T,
                      N,
                      extent=extent_val, alpha=alpha, *args,
                      **kwargs)
@@ -1120,84 +1061,57 @@
         if direction == "y":
             if plot_scalar:
                 self.plot_scalar_field(scalar_field, cell_number, direction=direction, plot_data=False)
-<<<<<<< HEAD
-            U = gx.reshape(self.model._grid.regular_grid.resolution[0], self.model._grid.regular_grid.resolution[1], self.model._grid.regular_grid.resolution[2])[::quiver_stepsize,
-                 cell_number, ::quiver_stepsize].T
-            V = gz.reshape(self.model._grid.regular_grid.resolution[0], self.model._grid.regular_grid.resolution[1], self.model._grid.regular_grid.resolution[2])[::quiver_stepsize,
-                 cell_number, ::quiver_stepsize].T
-            plt.quiver(self.model._grid.values[:, 0].reshape(self.model._grid.regular_grid.resolution[0], self.model._grid.regular_grid.resolution[1], self.model._grid.regular_grid.resolution[2])[::quiver_stepsize, cell_number, ::quiver_stepsize].T,
-                       self.model._grid.values[:, 2].reshape(self.model._grid.regular_grid.resolution[0], self.model._grid.regular_grid.resolution[1], self.model._grid.regular_grid.resolution[2])[::quiver_stepsize, cell_number, ::quiver_stepsize].T, U, V, pivot="tail",
-=======
-            U = gx.reshape(self.model.grid.regular_grid.resolution[0], self.model.grid.regular_grid.resolution[1],
-                           self.model.grid.regular_grid.resolution[2])[::quiver_stepsize,
+            U = gx.reshape(self.model._grid.regular_grid.resolution[0], self.model._grid.regular_grid.resolution[1],
+                           self.model._grid.regular_grid.resolution[2])[::quiver_stepsize,
                 cell_number, ::quiver_stepsize].T
-            V = gz.reshape(self.model.grid.regular_grid.resolution[0], self.model.grid.regular_grid.resolution[1],
-                           self.model.grid.regular_grid.resolution[2])[::quiver_stepsize,
+            V = gz.reshape(self.model._grid.regular_grid.resolution[0], self.model._grid.regular_grid.resolution[1],
+                           self.model._grid.regular_grid.resolution[2])[::quiver_stepsize,
                 cell_number, ::quiver_stepsize].T
-            plt.quiver(self.model.grid.values[:, 0].reshape(self.model.grid.regular_grid.resolution[0],
-                                                            self.model.grid.regular_grid.resolution[1],
-                                                            self.model.grid.regular_grid.resolution[2])[
+            plt.quiver(self.model._grid.values[:, 0].reshape(self.model._grid.regular_grid.resolution[0],
+                                                            self.model._grid.regular_grid.resolution[1],
+                                                            self.model._grid.regular_grid.resolution[2])[
                        ::quiver_stepsize, cell_number, ::quiver_stepsize].T,
-                       self.model.grid.values[:, 2].reshape(self.model.grid.regular_grid.resolution[0],
-                                                            self.model.grid.regular_grid.resolution[1],
-                                                            self.model.grid.regular_grid.resolution[2])[
+                       self.model._grid.values[:, 2].reshape(self.model._grid.regular_grid.resolution[0],
+                                                            self.model._grid.regular_grid.resolution[1],
+                                                            self.model._grid.regular_grid.resolution[2])[
                        ::quiver_stepsize, cell_number, ::quiver_stepsize].T, U, V, pivot="tail",
->>>>>>> bc2a7417
                        color='blue', alpha=.6)
         elif direction == "x":
             if plot_scalar:
                 self.plot_scalar_field(scalar_field, cell_number, direction=direction, plot_data=False)
-<<<<<<< HEAD
-            U = gy.reshape(self.model._grid.regular_grid.resolution[0], self.model._grid.regular_grid.resolution[1], self.model._grid.regular_grid.resolution[2])[cell_number, ::quiver_stepsize, ::quiver_stepsize].T
-            V = gz.reshape(self.model._grid.regular_grid.resolution[0], self.model._grid.regular_grid.resolution[1], self.model._grid.regular_grid.resolution[2])[cell_number, ::quiver_stepsize, ::quiver_stepsize].T
-            plt.quiver(self.model._grid.values[:, 1].reshape(self.model._grid.regular_grid.resolution[0], self.model._grid.regular_grid.resolution[1],
-                                                             self.model._grid.regular_grid.resolution[2])[cell_number, ::quiver_stepsize, ::quiver_stepsize].T,
-                       self.model._grid.values[:, 2].reshape(self.model._grid.regular_grid.resolution[0], self.model._grid.regular_grid.resolution[1],
-                                                             self.model._grid.regular_grid.resolution[2])[cell_number, ::quiver_stepsize, ::quiver_stepsize].T, U, V,
-=======
-            U = gy.reshape(self.model.grid.regular_grid.resolution[0], self.model.grid.regular_grid.resolution[1],
-                           self.model.grid.regular_grid.resolution[2])[cell_number, ::quiver_stepsize,
+            U = gy.reshape(self.model._grid.regular_grid.resolution[0], self.model._grid.regular_grid.resolution[1],
+                           self.model._grid.regular_grid.resolution[2])[cell_number, ::quiver_stepsize,
                 ::quiver_stepsize].T
-            V = gz.reshape(self.model.grid.regular_grid.resolution[0], self.model.grid.regular_grid.resolution[1],
-                           self.model.grid.regular_grid.resolution[2])[cell_number, ::quiver_stepsize,
+            V = gz.reshape(self.model._grid.regular_grid.resolution[0], self.model._grid.regular_grid.resolution[1],
+                           self.model._grid.regular_grid.resolution[2])[cell_number, ::quiver_stepsize,
                 ::quiver_stepsize].T
-            plt.quiver(self.model.grid.values[:, 1].reshape(self.model.grid.regular_grid.resolution[0],
-                                                            self.model.grid.regular_grid.resolution[1],
-                                                            self.model.grid.regular_grid.resolution[2])[cell_number,
+            plt.quiver(self.model._grid.values[:, 1].reshape(self.model._grid.regular_grid.resolution[0],
+                                                            self.model._grid.regular_grid.resolution[1],
+                                                             self.model._grid.regular_grid.resolution[2])[cell_number,
                        ::quiver_stepsize, ::quiver_stepsize].T,
-                       self.model.grid.values[:, 2].reshape(self.model.grid.regular_grid.resolution[0],
-                                                            self.model.grid.regular_grid.resolution[1],
-                                                            self.model.grid.regular_grid.resolution[2])[cell_number,
+                       self.model._grid.values[:, 2].reshape(self.model._grid.regular_grid.resolution[0],
+                                                            self.model._grid.regular_grid.resolution[1],
+                                                             self.model._grid.regular_grid.resolution[2])[cell_number,
                        ::quiver_stepsize, ::quiver_stepsize].T, U, V,
->>>>>>> bc2a7417
                        pivot="tail",
                        color='blue', alpha=.6)
         elif direction == "z":
             if plot_scalar:
                 self.plot_scalar_field(scalar_field, cell_number, direction=direction, plot_data=False)
-<<<<<<< HEAD
-            U = gx.reshape(self.model._grid.regular_grid.resolution[0], self.model._grid.regular_grid.resolution[1], self.model._grid.regular_grid.resolution[2])[::quiver_stepsize, ::quiver_stepsize, cell_number].T
-            V = gy.reshape(self.model._grid.regular_grid.resolution[0], self.model._grid.regular_grid.resolution[1], self.model._grid.regular_grid.resolution[2])[::quiver_stepsize, ::quiver_stepsize, cell_number].T
-            plt.quiver(self.model._grid.values[:, 0].reshape(self.model._grid.regular_grid.resolution[0], self.model._grid.regular_grid.resolution[1],
-                                                             self.model._grid.regular_grid.resolution[2])[::quiver_stepsize, ::quiver_stepsize, cell_number].T,
-                       self.model._grid.values[:, 1].reshape(self.model._grid.regular_grid.resolution[0], self.model._grid.regular_grid.resolution[1],
-                                                             self.model._grid.regular_grid.resolution[2])[::quiver_stepsize, ::quiver_stepsize, cell_number].T, U, V,
-=======
-            U = gx.reshape(self.model.grid.regular_grid.resolution[0], self.model.grid.regular_grid.resolution[1],
-                           self.model.grid.regular_grid.resolution[2])[::quiver_stepsize, ::quiver_stepsize,
+            U = gx.reshape(self.model._grid.regular_grid.resolution[0], self.model._grid.regular_grid.resolution[1],
+                           self.model._grid.regular_grid.resolution[2])[::quiver_stepsize, ::quiver_stepsize,
                 cell_number].T
-            V = gy.reshape(self.model.grid.regular_grid.resolution[0], self.model.grid.regular_grid.resolution[1],
-                           self.model.grid.regular_grid.resolution[2])[::quiver_stepsize, ::quiver_stepsize,
+            V = gy.reshape(self.model._grid.regular_grid.resolution[0], self.model._grid.regular_grid.resolution[1],
+                           self.model._grid.regular_grid.resolution[2])[::quiver_stepsize, ::quiver_stepsize,
                 cell_number].T
-            plt.quiver(self.model.grid.values[:, 0].reshape(self.model.grid.regular_grid.resolution[0],
-                                                            self.model.grid.regular_grid.resolution[1],
-                                                            self.model.grid.regular_grid.resolution[2])[
+            plt.quiver(self.model._grid.values[:, 0].reshape(self.model._grid.regular_grid.resolution[0],
+                                                            self.model._grid.regular_grid.resolution[1],
+                                                             self.model._grid.regular_grid.resolution[2])[
                        ::quiver_stepsize, ::quiver_stepsize, cell_number].T,
-                       self.model.grid.values[:, 1].reshape(self.model.grid.regular_grid.resolution[0],
-                                                            self.model.grid.regular_grid.resolution[1],
-                                                            self.model.grid.regular_grid.resolution[2])[
+                       self.model._grid.values[:, 1].reshape(self.model._grid.regular_grid.resolution[0],
+                                                            self.model._grid.regular_grid.resolution[1],
+                                                             self.model._grid.regular_grid.resolution[2])[
                        ::quiver_stepsize, ::quiver_stepsize, cell_number].T, U, V,
->>>>>>> bc2a7417
                        pivot="tail",
                        color='blue', alpha=.6)
         else:
