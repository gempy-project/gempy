--- conflicted
+++ resolved
@@ -76,11 +76,7 @@
         plt.style.use(['seaborn-white', 'seaborn-talk'])
         sns.set_context("talk")
 
-<<<<<<< HEAD
-    def plot_data(self, direction="y", data_type='all', series="all", legend_font_size=10, ve=1, **kwargs):
-=======
     def plot_data(self, direction="y", data_type='all', series="all", legend_font_size=10, ve=1,  show_topo=True, **kwargs):
->>>>>>> 342ecc31
         """
         Plot the projecton of the raw data (surface_points and orientations) in 2D following a
         specific directions
@@ -183,8 +179,6 @@
         plt.xlabel(x)
         plt.ylabel(y)
 
-<<<<<<< HEAD
-=======
         if show_topo:
             if self.model.grid.topography is not None:
                 if direction == 'z':
@@ -193,7 +187,6 @@
                     self.plot_topography(cell_number=topography_cell_number, direction=direction)
 
 
->>>>>>> 342ecc31
         #return fig, ax, p
 
     def _slice(self, direction, cell_number=25):
@@ -273,16 +266,10 @@
         # geomap = np.flip(geomap, axis=0) #to match the orientation of the other plotting options
         fig, ax = plt.subplots()
         plt.imshow(geomap, origin="upper", cmap=self._cmap, norm=self._norm)
-<<<<<<< HEAD
-        CS = ax.contour(self.model.topography.values_3D[:, :, 2],  cmap='Greys')
+        CS = ax.contour(self.model.grid.topography.values_3D[:, :, 2],  cmap='Greys')
         ax.clabel(CS, inline=1, fontsize=10, fmt='%d')
         cbar = plt.colorbar(CS)
         cbar.set_label('elevation [m]')
-=======
-        plt.contour(self.model.grid.topography.values_3D[:, :, 2],  cmap='Greys')
-        cbar = plt.colorbar()
-        cbar.set_label('elevation')
->>>>>>> 342ecc31
         plt.title("Geological map", fontsize=15)
         plt.xlabel('X')
         plt.ylabel('Y')
