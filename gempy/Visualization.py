"""
    This file is part of gempy.

    gempy is free software: you can redistribute it and/or modify
    it under the terms of the GNU General Public License as published by
    the Free Software Foundation, either version 3 of the License, or
    (at your option) any later version.

    gempy is distributed in the hope that it will be useful,
    but WITHOUT ANY WARRANTY; without even the implied warranty of
    MERCHANTABILITY or FITNESS FOR A PARTICULAR PURPOSE.  See the
    GNU General Public License for more details.

    You should have received a copy of the GNU General Public License
    along with gempy.  If not, see <http://www.gnu.org/licenses/>.


Module with classes and methods to visualized structural geology data and potential fields of the regional modelling based on
the potential field method.
Tested on Ubuntu 14

Created on 23/09/2016

@author: Miguel de la Varga
"""

import warnings
try:
    import vtk
except ImportError:
    warnings.warn('Vtk package is not installed. No vtk visualization available.')
import matplotlib.pyplot as plt
import matplotlib
import seaborn as sns
import numpy as np
from os import path
import sys
# This is for sphenix to find the packages
sys.path.append( path.dirname( path.dirname( path.abspath(__file__) ) ) )
from IPython.core.debugger import Pdb
from gempy.colors import color_lot, cmap, norm
#from gempy import compute_model, get_surfaces
import gempy as gp
# TODO: inherit pygeomod classes
# import sys, os
#sns.set_context('talk')
plt.style.use(['seaborn-white', 'seaborn-talk'])

class PlotData2D(object):
    """
    Class to make the different plot related with gempy

    Args:
        geo_data(gempy.InputData): All values of a DataManagement object
        block(numpy.array): 3D array containing the lithology block
        **kwargs: Arbitrary keyword arguments.

    Keyword Args:
        potential_field(numpy.ndarray): 3D array containing a individual potential field
        verbose(int): Level of verbosity during the execution of the functions (up to 5). Default 0
    """

    def __init__(self, geo_data, color_lot=color_lot, cmap=cmap, norm=norm, **kwargs):

        self._data = geo_data
        self._color_lot = color_lot
        self._cmap = cmap
        self._norm = norm
        self.formation_names = self._data.interfaces['formation'].unique()
        self.formation_numbers = self._data.interfaces['formation number'].unique()

        if 'potential_field' in kwargs:
            self._potential_field_p = kwargs['potential_field']

            # TODO planning the whole visualization scheme. Only data, potential field
            # and block. 2D 3D? Improving the iteration
            # with pandas framework
       # self._set_style()
<<<<<<< HEAD

=======
    #
>>>>>>> 8733b1fb
    # def _set_style(self):
    #     """
    #     Private function to set some plotting options
    #
    #     """
    #
    #     plt.style.use(['seaborn-white', 'seaborn-talk'])
    #     # sns.set_context("paper")
    #     # matplotlib.rc("font", family="Helvetica")

    def plot_data(self, direction="y", data_type='all', series="all", legend_font_size=8, **kwargs):
        """
        Plot the projecton of the raw data (interfaces and foliations) in 2D following a
        specific directions

        Args:
            direction(str): xyz. Cartesian direction to be plotted
            data_type (str): type of data to plot. 'all', 'interfaces' or 'foliations'
            series(str): series to plot
            **kwargs: seaborn lmplot key arguments. (TODO: adding the link to them)

        Returns:
            Data plot

        """
        if 'scatter_kws' not in kwargs:
            kwargs['scatter_kws'] = {"marker": "D",
                                     "s": 100,
                                     "edgecolors": "black",
                                     "linewidths": 1}

        x, y, Gx, Gy = self._slice(direction)[4:]
        extent = self._slice(direction)[3]
        aspect = (extent[1] - extent[0])/(extent[3] - extent[2])

        if series == "all":
            series_to_plot_i = self._data.interfaces[self._data.interfaces["series"].
                isin(self._data.series.columns.values)]
            series_to_plot_f = self._data.foliations[self._data.foliations["series"].
                isin(self._data.series.columns.values)]

        else:

            series_to_plot_i = self._data.interfaces[self._data.interfaces["series"] == series]
            series_to_plot_f = self._data.foliations[self._data.foliations["series"] == series]

        # Change dictionary keys numbers for formation names
        for i in zip(self.formation_names, self.formation_numbers):
            self._color_lot[i[0]] = self._color_lot[i[1]]

        if data_type == 'all':
            p = sns.lmplot(x, y,
                           data=series_to_plot_i,
                           fit_reg=False,
                           aspect=aspect,
                           hue="formation",
                           #scatter_kws=scatter_kws,
                           legend=True,
                           legend_out=True,
                           palette=self._color_lot,
                           **kwargs)

            # Plotting orientations
            plt.quiver(series_to_plot_f[x], series_to_plot_f[y],
                       series_to_plot_f[Gx], series_to_plot_f[Gy],
                       pivot="tail")

        if data_type == 'interfaces':
            p = sns.lmplot(x, y,
                           data=series_to_plot_i,
                           fit_reg=False,
                           aspect=aspect,
                           hue="formation",
                           #scatter_kws=scatter_kws,
                           legend=True,
                           legend_out=True,
                           palette=self._color_lot,
                           **kwargs)

        if data_type == 'foliations':
            plt.quiver(series_to_plot_f[x], series_to_plot_f[y],
                       series_to_plot_f[Gx], series_to_plot_f[Gy],
                       pivot="tail")
        #
        # # code for moving legend outside of plot
        # box = p.ax.get_position()  # get figure position
        # # reduce width of box to make room for outside legend
        # p.ax.set_position([box.x0, box.y0, box.width * 0.93, box.height])
        # # put legend outside
        # p.ax.legend(loc="center right", title="Formation",
        #             bbox_to_anchor=(1.25, 0.5), ncol=1,
        #             prop={'size': legend_font_size})

        plt.xlabel(x)
        plt.ylabel(y)

    def _slice(self, direction, cell_number=25):
        """
        Slice the 3D array (blocks or potential field) in the specific direction selected in the plotting functions

        """
        _a, _b, _c = (slice(0, self._data.resolution[0]),
                      slice(0, self._data.resolution[1]),
                      slice(0, self._data.resolution[2]))
        if direction == "x":
            _a = cell_number
            x = "Y"
            y = "Z"
            Gx = "G_y"
            Gy = "G_z"
            extent_val = self._data.extent[2], self._data.extent[3], self._data.extent[4], self._data.extent[5]
        elif direction == "y":
            _b = cell_number
            x = "X"
            y = "Z"
            Gx = "G_x"
            Gy = "G_z"
            extent_val = self._data.extent[0], self._data.extent[1], self._data.extent[4], self._data.extent[5]
        elif direction == "z":
            _c = cell_number
            x = "X"
            y = "Y"
            Gx = "G_x"
            Gy = "G_y"
            extent_val = self._data.extent[0], self._data.extent[1], self._data.extent[2], self._data.extent[3]
        else:
            raise AttributeError(str(direction) + "must be a cartesian direction, i.e. xyz")
        return _a, _b, _c, extent_val, x, y, Gx, Gy

    def plot_block_section(self, cell_number=13, block=None, direction="y", interpolation='none',
                           plot_data = False, **kwargs):
        """
        Plot a section of the block model

        Args:
            cell_number(int): position of the array to plot
            direction(str): xyz. Caartesian direction to be plotted
            interpolation(str): Type of interpolation of plt.imshow. Default 'none'.  Acceptable values are 'none'
            ,'nearest', 'bilinear', 'bicubic',
            'spline16', 'spline36', 'hanning', 'hamming', 'hermite', 'kaiser',
            'quadric', 'catrom', 'gaussian', 'bessel', 'mitchell', 'sinc',
            'lanczos'
            **kwargs: imshow keywargs

        Returns:
            Block plot
        """
        if block is not None:
            import theano
            import numpy
            assert (type(block) is theano.tensor.sharedvar.TensorSharedVariable or
                    type(block) is numpy.ndarray), \
                'Block has to be a theano shared object or numpy array.'
            if type(block) is numpy.ndarray:
                _block = block
            else:
                _block = block.get_value()
        else:
            try:
                _block = self._data.interpolator.tg.final_block.get_value()
            except AttributeError:
                raise AttributeError('There is no block to plot')

        plot_block = _block.reshape(self._data.resolution[0], self._data.resolution[1], self._data.resolution[2])
        _a, _b, _c, extent_val, x, y = self._slice(direction, cell_number)[:-2]

        if plot_data:
            self.plot_data(direction, 'all')

        # TODO: Formation numbers in block section do not appear to correspond to data???
        # DEP?
        selecting_colors = np.unique(plot_block)

        im = plt.imshow(plot_block[_a, _b, _c].T, origin="bottom", cmap=self._cmap, norm=self._norm,
                   extent=extent_val,
                   interpolation=interpolation, **kwargs)

        import matplotlib.patches as mpatches
        colors = [im.cmap(im.norm(value)) for value in self.formation_numbers]
        patches  = [ mpatches.Patch(color=colors[i], label=self.formation_names[i]) for i in range(len(self.formation_names))]
        plt.legend(handles=patches, bbox_to_anchor=(1.05, 1), loc=2, borderaxespad=0.)
        plt.xlabel(x)
        plt.ylabel(y)

    def plot_potential_field(self, potential_field, cell_number, n_pf=0,
                             direction="y", plot_data=True, series="all", *args, **kwargs):
        """
        Plot a potential field in a given direction.

        Args:
            cell_number(int): position of the array to plot
            potential_field(str): name of the potential field (or series) to plot
            n_pf(int): number of the  potential field (or series) to plot
            direction(str): xyz. Caartesian direction to be plotted
            serie: *Deprecated*
            **kwargs: plt.contour kwargs

        Returns:
            Potential field plot
        """

        if plot_data:
            self.plot_data(direction, 'all')

        _a, _b, _c, extent_val, x, y = self._slice(direction, cell_number)[:-2]
        plt.contour(potential_field.reshape(
            self._data.resolution[0], self._data.resolution[1], self._data.resolution[2])[_a, _b, _c].T,
                    cell_number,
                    extent=extent_val, *args,
                    **kwargs)

        if 'colorbar' in kwargs:
            plt.colorbar()

        plt.title(self._data.interfaces['series'].unique()[n_pf])
        plt.xlabel(x)
        plt.ylabel(y)


    @staticmethod
    def annotate_plot(frame, label_col, x, y, **kwargs):
        """
        Annotate the plot of a given DataFrame using one of its columns

        Should be called right after a DataFrame or series plot method,
        before telling matplotlib to show the plot.

        Parameters
        ----------
        frame : pandas.DataFrame

        plot_col : str
            The string identifying the column of frame that was plotted

        label_col : str
            The string identifying the column of frame to be used as label

        kwargs:
            Other key-word args that should be passed to plt.annotate

        Returns
        -------
        None

        Notes
        -----
        After calling this function you should call plt.show() to get the
        results. This function only adds the annotations, it doesn't show
        them.
        """
        import matplotlib.pyplot as plt  # Make sure we have pyplot as plt

        for label, x, y in zip(frame[label_col], frame[x], frame[y]):
            plt.annotate(label, xy=(x + 0.2, y + 0.15), **kwargs)


class steano3D():

    def __init__(self, geo_data):
        self._data = geo_data

    def plot3D_steno(self, block,  project, plot=True, **kwargs):
        import steno3d
        import numpy as np
        steno3d.login()

        description = kwargs.get('description', 'Nothing')
        proj = steno3d.Project(
            title=project,
            description=description,
            public=True,
        )

        mesh = steno3d.Mesh3DGrid(h1=np.ones(self._data.resolution[0]) * (self._data.extent[0] - self._data.extent[1]) /
                                                                         (self._data.resolution[0] - 1),
                                  h2=np.ones(self._data.resolution[1]) * (self._data.extent[2] - self._data.extent[3]) /
                                                                         (self._data.resolution[1] - 1),
                                  h3=np.ones(self._data.resolution[2]) * (self._data.extent[4] - self._data.extent[5]) /
                                                                         (self._data.resolution[2] - 1))

        data = steno3d.DataArray(
            title='Lithologies',
            array=block)

        vol = steno3d.Volume(project=proj, mesh=mesh, data=[dict(location='CC', data=data)])
        vol.upload()

        if plot:
            return vol.plot()


class vtkVisualization:
    """
    Class to visualize data and results in 3D. Init will create all the render properties while the method render
    model will lunch the window. Using set_interfaces, set_foliations and set_surfaces in between can be chosen what
    will be displayed.

    Args:
        geo_data(gempy.InputData): All values of a DataManagement object
        ren_name (str): Name of the renderer window
        verbose (int): Verbosity for certain functions
    Attributes:
        renWin(vtk.vtkRenderWindow())
        camera_list (list): list of cameras for the distinct renderers
        ren_list (list): list containing the vtk renderers
    """
    def __init__(self, geo_data, ren_name='GemPy 3D-Editor', verbose=0, color_lot=color_lot, real_time=False):

        self.real_time = real_time
        # self.C_LOT = self.color_lot_create(geo_data)
        self.geo_data = geo_data
        self.interp_data = None
        self.C_LOT = color_lot
        # Number of renders
        self.n_ren = 4
        self.formation_number = geo_data.interfaces['formation number'].unique()
        self.formation_name = geo_data.interfaces['formation'].unique()
        # Extents

        self.extent = geo_data.extent
        _e = geo_data.extent
        self._e_dx = _e[1] - _e[0]
        self._e_dy = _e[3] - _e[2]
        self._e_dz = _e[5] - _e[4]

        self._e_d_avrg = (self._e_dx + self._e_dy + self._e_dz) / 3

        # Resolution
        self.res = geo_data.resolution

        # create render window, settings
        self.renwin = vtk.vtkRenderWindow()
        self.renwin.SetWindowName(ren_name)

        # Set 4 renderers. ie 3D, X,Y,Z projections
        self.ren_list = self.create_ren_list()

        # create interactor and set interactor style, assign render window
        self.interactor = vtk.vtkRenderWindowInteractor()
        self.interactor.SetRenderWindow(self.renwin)

        # 3d model camera for the 4 renders
        self.camera_list = self._create_cameras(self.extent, verbose=verbose)
        # Setting the camera and the background color to the renders
        self.set_camera_backcolor()

        # Creating the axis
        for e, r in enumerate(self.ren_list):
            # add axes actor to all renderers
            axe = self._create_axes(self.camera_list[e])

            r.AddActor(axe)
            r.ResetCamera()

    def render_model(self, size=(1920, 1080), fullscreen=False):
        """
        Method to launch the window
        Args:
            size (tuple): Resolution of the window
            fullscreen (bool): Launch window in full screen or not
        Returns:

        """
        # initialize and start the app

        if fullscreen:
            self.renwin.FullScreenOn()
        self.renwin.SetSize(size)
        self.interactor.Initialize()
        self.interactor.Start()

        # close_window(interactor)
        del self.renwin, self.interactor

    def create_surface_points(self, vertices):
        """
        Method to create the points that form the surfaces
        Args:
            vertices (numpy.array): 2D array (XYZ) with the coordinates of the points

        Returns:
            vtk.vtkPoints: with the coordinates of the points
        """
        Points = vtk.vtkPoints()
        for v in vertices:
            Points.InsertNextPoint(v)
        return Points

    def create_surface_triangles(self, simplices):
        """
        Method to create the Triangles that form the surfaces
        Args:
            simplices (numpy.array): 2D array with the value of the vertices that form every single triangle

        Returns:
            vtk.vtkTriangle
        """

        Triangles = vtk.vtkCellArray()
        Triangle = vtk.vtkTriangle()

        for s in simplices:
            Triangle.GetPointIds().SetId(0, s[0])
            Triangle.GetPointIds().SetId(1, s[1])
            Triangle.GetPointIds().SetId(2, s[2])

            Triangles.InsertNextCell(Triangle)
        return Triangles

    def create_surface(self, vertices, simplices, fn, alpha=1):
        """
        Method to create the polydata that define the surfaces
        Args:
            vertices (numpy.array): 2D array (XYZ) with the coordinates of the points
            simplices (numpy.array): 2D array with the value of the vertices that form every single triangle
            fn (int): Formation number
            alpha (float): Opacity

        Returns:
            vtk.vtkActor, vtk.vtkPolyDataMapper, vtk.vtkPolyData
        """
        surf_polydata = vtk.vtkPolyData()

        surf_polydata.SetPoints(self.create_surface_points(vertices))
        surf_polydata.SetPolys(self.create_surface_triangles(simplices))
        surf_polydata.Modified()

        surf_mapper = vtk.vtkPolyDataMapper()
        surf_mapper.SetInputData(surf_polydata)
        surf_mapper.Update()

        surf_actor = vtk.vtkActor()
        surf_actor.SetMapper(surf_mapper)
        surf_actor.GetProperty().SetColor(self.C_LOT[fn])
        surf_actor.GetProperty().SetOpacity(alpha)

        return surf_actor, surf_mapper, surf_polydata

    def create_sphere(self, X, Y, Z, fn, n_sphere=0, n_render=0, n_index=0, r=0.03):
        """
        Method to create the sphere that represent the interfaces points
        Args:
            X: X coord
            Y: Y coord
            Z: Z corrd
            fn (int): Formation number
            n_sphere (int): Number of the sphere
            n_render (int): Number of the render where the sphere belongs
            n_index (int): index value in the PandasDataframe of InupData.interfaces
            r (float): radio of the sphere

        Returns:
            vtk.vtkSphereWidget
        """
        s = vtk.vtkSphereWidget()
        s.SetInteractor(self.interactor)
        s.SetRepresentationToSurface()

        s.r_f = self._e_d_avrg * r
        s.PlaceWidget(X - s.r_f, X + s.r_f, Y - s.r_f, Y + s.r_f, Z - s.r_f, Z + s.r_f)
        s.GetSphereProperty().SetColor(self.C_LOT[fn])

        s.SetCurrentRenderer(self.ren_list[n_render])
        s.n_sphere = n_sphere
        s.n_render = n_render
        s.index = n_index
        s.AddObserver("InteractionEvent", self.sphereCallback)

        s.On()

        return s

    def create_foliation(self, X, Y, Z, fn,
                         Gx, Gy, Gz,
                         n_plane=0, n_render=0, n_index=0, alpha=0.5):
        """
        Method to create a plane given a foliation
        Args:
            X : X coord
            Y: Y coord
            Z: Z corrd
            fn (int): Formation number
            Gx (str): Component of the gradient x
            Gy (str): Component of the gradient y
            Gz (str): Component of the gradient z
            n_plane (int): Number of the plane
            n_render (int): Number of the render where the plane belongs
            n_index (int): index value in the PandasDataframe of InupData.interfaces
            alpha: Opacity of the plane

        Returns:
            vtk.vtkPlaneWidget
        """
        d = vtk.vtkPlaneWidget()
        d.SetInteractor(self.interactor)
        d.SetRepresentationToSurface()

        # Position
      #  print(X, Y, Z)
        source = vtk.vtkPlaneSource()
        source.SetCenter(X, Y, Z)
        source.SetNormal(Gx, Gy, Gz)
        source.Update()
        d.SetInputData(source.GetOutput())
        d.SetHandleSize(0.05)
        min_extent = np.min([self._e_dx, self._e_dy, self._e_dz])
        d.SetPlaceFactor(min_extent/10)
        d.PlaceWidget()
        d.SetNormal(Gx, Gy, Gz)
        d.GetPlaneProperty().SetColor(self.C_LOT[fn])
        d.GetHandleProperty().SetColor(self.C_LOT[fn])
        d.GetHandleProperty().SetOpacity(alpha)
        d.SetCurrentRenderer(self.ren_list[n_render])
        d.n_plane = n_plane
        d.n_render = n_render
        d.index = n_index
        d.AddObserver("InteractionEvent", self.planesCallback)

        d.On()

        return d

    def set_surfaces(self, vertices, simplices,
                      #formations, fns,
                       alpha=1):
        """
        Create all the surfaces and set them to the corresponding renders for their posterior visualization with
        render_model
        Args:
            vertices (list): list of 3D numpy arrays containing the points that form each plane
            simplices (list): list of 3D numpy arrays containing the verticies that form every triangle
            formations (list): ordered list of strings containing the name of the formations to represent
            fns (list): ordered list of formation numbers (int)
            alpha: Opacity of the plane
        Returns:
            None
        """
        self.surf_rend_1 = []
        # self.s_rend_2 = []
        # self.s_rend_3 = []
        # self.s_rend_4 = []
        # self.s_mapper = []
        # self.s_polydata = []
        formations = self.formation_name
        fns = self.formation_number
        assert type(
            vertices) is list, 'vertices and simpleces have to be a list of arrays even when only one formation' \
                               'is passed'
        assert 'DefaultBasement' not in formations, 'Remove DefaultBasement from the list of formations'

        for v, s, fn in zip(vertices, simplices, fns):
            act, map, pol = self.create_surface(v, s, fn, alpha)
            self.surf_rend_1.append(act)
            #  self.s_mapper.append(map)
            #  self.s_polydata.append(pol)
            #print(self.s_rend_1)
            self.ren_list[0].AddActor(act)
            self.ren_list[1].AddActor(act)
            self.ren_list[2].AddActor(act)
            self.ren_list[3].AddActor(act)

    def set_interfaces(self):
        """
        Create all the interfaces points and set them to the corresponding renders for their posterior visualization
         with render_model
        Returns:
            None
        """
        self.s_rend_1 = []
        self.s_rend_2 = []
        self.s_rend_3 = []
        self.s_rend_4 = []
        for e, val in enumerate(self.geo_data.interfaces.iterrows()):
            index = val[0]
            row = val[1]
            self.s_rend_1.append(self.create_sphere(row['X'], row['Y'], row['Z'], row['formation number'],
                                                    n_sphere=e, n_render=0, n_index=index))
            self.s_rend_2.append(self.create_sphere(row['X'], row['Y'], row['Z'], row['formation number'],
                                                    n_sphere=e, n_render=1, n_index=index))
            self.s_rend_3.append(self.create_sphere(row['X'], row['Y'], row['Z'], row['formation number'],
                                                    n_sphere=e, n_render=2, n_index=index))
            self.s_rend_4.append(self.create_sphere(row['X'], row['Y'], row['Z'], row['formation number'],
                                                    n_sphere=e, n_render=3, n_index=index))

    def set_foliations(self):
        """
        Create all the foliations and set them to the corresponding renders for their posterior visualization with
        render_model
        Returns:
            None
        """
        self.f_rend_1 = []
        self.f_rend_2 = []
        self.f_rend_3 = []
        self.f_rend_4 = []
        for e, val in enumerate(self.geo_data.foliations.iterrows()):
            index = val[0]
            row = val[1]
            self.f_rend_1.append(self.create_foliation(row['X'], row['Y'], row['Z'], row['formation number'],
                                                       row['G_x'], row['G_y'], row['G_z'],
                                                       n_plane=e, n_render=0, n_index=index))
            self.f_rend_2.append(self.create_foliation(row['X'], row['Y'], row['Z'], row['formation number'],
                                                       row['G_x'], row['G_y'], row['G_z'],
                                                       n_plane=e, n_render=1, n_index=index))
            self.f_rend_3.append(self.create_foliation(row['X'], row['Y'], row['Z'], row['formation number'],
                                                       row['G_x'], row['G_y'], row['G_z'],
                                                       n_plane=e, n_render=2, n_index=index))
            self.f_rend_4.append(self.create_foliation(row['X'], row['Y'], row['Z'], row['formation number'],
                                                       row['G_x'], row['G_y'], row['G_z'],
                                                       n_plane=e, n_render=3, n_index=index))

    def sphereCallback(self, obj, event):
        """
        Function that rules what happens when we move a sphere. At the moment we update the other 3 renderers and
        update the pandas data frame
        """

        # Resetting the xy camera when a sphere is moving to be able to change only 2D
        fp = self.ren_list[1].GetActiveCamera().GetFocalPoint()
        p = self.ren_list[1].GetActiveCamera().GetPosition()
        dist = np.sqrt((p[0] - fp[0]) ** 2 + (p[1] - fp[1]) ** 2 + (p[2] - fp[2]) ** 2)
        self.ren_list[1].GetActiveCamera().SetPosition(fp[0], fp[1], fp[2] + dist)
        self.ren_list[1].GetActiveCamera().SetViewUp(0.0, 1.0, 0.0)

        # Resetting the yz camera when a sphere is moving to be able to change only 2D
        fp = self.ren_list[2].GetActiveCamera().GetFocalPoint()
        p = self.ren_list[2].GetActiveCamera().GetPosition()
        dist = np.sqrt((p[0] - fp[0]) ** 2 + (p[1] - fp[1]) ** 2 + (p[2] - fp[2]) ** 2)
        self.ren_list[2].GetActiveCamera().SetPosition(fp[0] + dist, fp[1], fp[2])
        self.ren_list[2].GetActiveCamera().SetViewUp(0.0, -1.0, 0.0)
        self.ren_list[2].GetActiveCamera().Roll(90)

        # Resetting the xz camera when a sphere is moving to be able to change only 2D
        fp = self.ren_list[3].GetActiveCamera().GetFocalPoint()
        p = self.ren_list[3].GetActiveCamera().GetPosition()
        dist = np.sqrt((p[0] - fp[0]) ** 2 + (p[1] - fp[1]) ** 2 + (p[2] - fp[2]) ** 2)
        self.ren_list[3].GetActiveCamera().SetPosition(fp[0], fp[1] - dist, fp[2])
        self.ren_list[3].GetActiveCamera().SetViewUp(-1.0, 0.0, 0.0)
        self.ren_list[3].GetActiveCamera().Roll(90)

        # Get new position of the sphere
        new_center = obj.GetCenter()

        # Get which sphere we are moving
        index = obj.index

        # Modify Pandas DataFrame
        self.geo_data.interface_modify(index, X=new_center[0], Y=new_center[1], Z=new_center[2])

        # Check what render we are working with
        render = obj.n_render
        r_f = obj.r_f

        # Update the other renderers
        if render != 0:
            self.s_rend_1[obj.n_sphere].PlaceWidget(new_center[0] - r_f, new_center[0] + r_f,
                                                    new_center[1] - r_f, new_center[1] + r_f,
                                                    new_center[2] - r_f, new_center[2] + r_f)

        if render != 1:
            self.s_rend_2[obj.n_sphere].PlaceWidget(new_center[0] - r_f, new_center[0] + r_f,
                                                    new_center[1] - r_f, new_center[1] + r_f,
                                                    new_center[2] - r_f, new_center[2] + r_f)
        if render != 2:
            self.s_rend_3[obj.n_sphere].PlaceWidget(new_center[0] - r_f, new_center[0] + r_f,
                                                    new_center[1] - r_f, new_center[1] + r_f,
                                                    new_center[2] - r_f, new_center[2] + r_f)
        if render != 3:
            self.s_rend_4[obj.n_sphere].PlaceWidget(new_center[0] - r_f, new_center[0] + r_f,
                                                    new_center[1] - r_f, new_center[1] + r_f,
                                                    new_center[2] - r_f, new_center[2] + r_f)

        if self.real_time:
            for surf in self.surf_rend_1:
                self.ren_list[0].RemoveActor(surf)
                self.ren_list[1].RemoveActor(surf)
                self.ren_list[2].RemoveActor(surf)
                self.ren_list[3].RemoveActor(surf)

            vertices, simpleces = self.update_surfaces_real_time(self.interp_data)
          #  print(vertices[0][60])
            self.set_surfaces(vertices, simpleces)

           # self.renwin.Render()

    def planesCallback(self, obj, event):
        """
        Function that rules what happend when we move a plane. At the moment we update the other 3 renderers and
        update the pandas data frame
        """

        # Resetting the xy camera when a sphere is moving to be able to change only 2D
        fp = self.ren_list[1].GetActiveCamera().GetFocalPoint()
        p = self.ren_list[1].GetActiveCamera().GetPosition()
        dist = np.sqrt((p[0] - fp[0]) ** 2 + (p[1] - fp[1]) ** 2 + (p[2] - fp[2]) ** 2)
        self.ren_list[1].GetActiveCamera().SetPosition(fp[0], fp[1], fp[2] + dist)
        self.ren_list[1].GetActiveCamera().SetViewUp(0.0, 1.0, 0.0)

        # Resetting the yz camera when a sphere is moving to be able to change only 2D
        fp = self.ren_list[2].GetActiveCamera().GetFocalPoint()
        p = self.ren_list[2].GetActiveCamera().GetPosition()
        dist = np.sqrt((p[0] - fp[0]) ** 2 + (p[1] - fp[1]) ** 2 + (p[2] - fp[2]) ** 2)
        self.ren_list[2].GetActiveCamera().SetPosition(fp[0] + dist, fp[1], fp[2])
        self.ren_list[2].GetActiveCamera().SetViewUp(0.0, -1.0, 0.0)
        self.ren_list[2].GetActiveCamera().Roll(90)

        # Resetting the xz camera when a sphere is moving to be able to change only 2D
        fp = self.ren_list[3].GetActiveCamera().GetFocalPoint()
        p = self.ren_list[3].GetActiveCamera().GetPosition()
        dist = np.sqrt((p[0] - fp[0]) ** 2 + (p[1] - fp[1]) ** 2 + (p[2] - fp[2]) ** 2)
        self.ren_list[3].GetActiveCamera().SetPosition(fp[0], fp[1] - dist, fp[2])
        self.ren_list[3].GetActiveCamera().SetViewUp(-1.0, 0.0, 0.0)
        self.ren_list[3].GetActiveCamera().Roll(90)

        # Get new position of the plane and GxGyGz
        new_center = obj.GetCenter()
        new_normal = obj.GetNormal()
        # Get which plane we are moving
        index = obj.index

        new_source = vtk.vtkPlaneSource()
        new_source.SetCenter(new_center)
        new_source.SetNormal(new_normal)
        new_source.Update()

        # Modify Pandas DataFrame
        self.geo_data.foliation_modify(index, X=new_center[0], Y=new_center[1], Z=new_center[2],
                                       G_x=new_normal[0], G_y=new_normal[1], G_z=new_normal[2])

        # Update the other renderers
        render = obj.n_render

        if render != 0:
            self.f_rend_1[obj.n_plane].SetInputData(new_source.GetOutput())
            self.f_rend_1[obj.n_plane].SetNormal(new_normal)
        if render != 1:
            self.f_rend_2[obj.n_plane].SetInputData(new_source.GetOutput())
            self.f_rend_2[obj.n_plane].SetNormal(new_normal)
        if render != 2:
            self.f_rend_3[obj.n_plane].SetInputData(new_source.GetOutput())
            self.f_rend_3[obj.n_plane].SetNormal(new_normal)
        if render != 3:
            self.f_rend_4[obj.n_plane].SetInputData(new_source.GetOutput())
            self.f_rend_4[obj.n_plane].SetNormal(new_normal)

        if self.real_time:
            for surf in self.surf_rend_1:
                self.ren_list[0].RemoveActor(surf)
                self.ren_list[1].RemoveActor(surf)
                self.ren_list[2].RemoveActor(surf)
                self.ren_list[3].RemoveActor(surf)

            vertices, simpleces = self.update_surfaces_real_time(self.interp_data)
          #  print(vertices[0][60])
            self.set_surfaces(vertices, simpleces)

    def create_ren_list(self):
        """
        Create a list of the 4 renderers we use. One general view and 3 cartersian projections
        Returns:
            list: list of renderers
        """

        # viewport dimensions setup
        xmins = [0, 0.6, 0.6, 0.6]
        xmaxs = [0.6, 1, 1, 1]
        ymins = [0, 0, 0.33, 0.66]
        ymaxs = [1, 0.33, 0.66, 1]

        # create list of renderers, set vieport values
        ren_list = []
        for i in range(self.n_ren):
            # append each renderer to list of renderers
            ren_list.append(vtk.vtkRenderer())
            # add each renderer to window
            self.renwin.AddRenderer(ren_list[-1])
            # set viewport for each renderer
            ren_list[-1].SetViewport(xmins[i], ymins[i], xmaxs[i], ymaxs[i])

        return ren_list

    # def color_lot_create(self, geo_data, cd_rgb=color_dict_rgb, c_names=color_names, c_subname="400"):
    #     """
    #     Set the color for each layer
    #     """
    #     c_lot = {}
    #     for i, fmt in enumerate(geo_data.get_formations()):
    #         c_lot[fmt] = cd_rgb[c_names[i]][c_subname]
    #     return c_lot

    def _create_cameras(self, extent, verbose=0):
        """
        Create the 4 cameras for each renderer
        """
        _e = extent
        _e_dx = _e[1] - _e[0]
        _e_dy = _e[3] - _e[2]
        _e_dz = _e[5] - _e[4]
        _e_d_avrg = (_e_dx + _e_dy + _e_dz) / 3
        _e_max = np.argmax(_e)

        # General camera
        model_cam = vtk.vtkCamera()
        model_cam.SetPosition(_e[_e_max] * 5, _e[_e_max] * 5, _e[_e_max] * 5)
        model_cam.SetFocalPoint(np.min(_e[0:2]) + _e_dx / 2,
                                np.min(_e[2:4]) + _e_dy / 2,
                                np.min(_e[4:]) + _e_dz / 2)

        model_cam.SetViewUp(-0.239, 0.155, 0.958)


        # XY camera RED
        xy_cam = vtk.vtkCamera()

        xy_cam.SetPosition(np.min(_e[0:2]) + _e_dx / 2,
                           np.min(_e[2:4]) + _e_dy / 2,
                           _e[_e_max] * 4)

        xy_cam.SetFocalPoint(np.min(_e[0:2]) + _e_dx / 2,
                             np.min(_e[2:4]) + _e_dy / 2,
                             np.min(_e[4:]) + _e_dz / 2)

        # YZ camera GREEN
        yz_cam = vtk.vtkCamera()
        yz_cam.SetPosition(_e[_e_max] * 4,
                           np.min(_e[2:4]) + _e_dy / 2,
                           np.min(_e[4:]) + _e_dz / 2)

        yz_cam.SetFocalPoint(np.min(_e[0:2]) + _e_dx / 2,
                             np.min(_e[2:4]) + _e_dy / 2,
                             np.min(_e[4:]) + _e_dz / 2)
        yz_cam.SetViewUp(0, -1, 0)
        yz_cam.Roll(90)

        # XZ camera BLUE
        xz_cam = vtk.vtkCamera()
        xz_cam.SetPosition(np.min(_e[0:2]) + _e_dx / 2,
                           - _e[_e_max] * 4,
                           np.min(_e[4:]) + _e_dz / 2)

        xz_cam.SetFocalPoint(np.min(_e[0:2]) + _e_dx / 2,
                             np.min(_e[2:4]) + _e_dy / 2,
                             np.min(_e[4:]) + _e_dz / 2)
        xz_cam.SetViewUp(0, 1, 0)
        xz_cam.Roll(0)

        # camera position debugging
        if verbose == 1:
            print("RED XY:", xy_cam.GetPosition())
            print("RED FP:", xy_cam.GetFocalPoint())
            print("GREEN YZ:", yz_cam.GetPosition())
            print("GREEN FP:", yz_cam.GetFocalPoint())
            print("BLUE XZ:", xz_cam.GetPosition())
            print("BLUE FP:", xz_cam.GetFocalPoint())

        return [model_cam, xy_cam, yz_cam, xz_cam]

    def set_camera_backcolor(self):
        """
        define background colors of the renderers
        """

        ren_color = [(66 / 250, 66 / 250, 66 / 250), (60 / 250, 60 / 250, 60 / 250), (60 / 250, 60 / 250, 60 / 250),
                     (60 / 250, 60 / 250, 60 / 250)]
        for i in range(self.n_ren):
            # set active camera for each renderer
            self.ren_list[i].SetActiveCamera(self.camera_list[i])
            # set background color for each renderer
            self.ren_list[i].SetBackground(ren_color[i][0], ren_color[i][1], ren_color[i][2])

    def _create_axes(self, camera, verbose=0, tick_vis=True):
        """
        Create the axes boxes
        """
        cube_axes_actor = vtk.vtkCubeAxesActor()
        cube_axes_actor.SetBounds(self.geo_data.extent)
        cube_axes_actor.SetCamera(camera)
        if verbose == 1:
            print(cube_axes_actor.GetAxisOrigin())

        # set axes and label colors
        cube_axes_actor.GetTitleTextProperty(0).SetColor(1.0, 0.0, 0.0)
        cube_axes_actor.GetLabelTextProperty(0).SetColor(1.0, 0.0, 0.0)

        cube_axes_actor.GetTitleTextProperty(1).SetColor(0.0, 1.0, 0.0)
        cube_axes_actor.GetLabelTextProperty(1).SetColor(0.0, 1.0, 0.0)
        cube_axes_actor.GetTitleTextProperty(2).SetColor(0.0, 0.0, 1.0)
        cube_axes_actor.GetLabelTextProperty(2).SetColor(0.0, 0.0, 1.0)

        cube_axes_actor.DrawXGridlinesOn()
        cube_axes_actor.DrawYGridlinesOn()
        cube_axes_actor.DrawZGridlinesOn()

        if not tick_vis:
            cube_axes_actor.XAxisMinorTickVisibilityOff()
            cube_axes_actor.YAxisMinorTickVisibilityOff()
            cube_axes_actor.ZAxisMinorTickVisibilityOff()

        cube_axes_actor.SetXTitle("X")
        cube_axes_actor.SetYTitle("Y")
        cube_axes_actor.SetZTitle("Z")

        cube_axes_actor.SetXAxisLabelVisibility(1)
        cube_axes_actor.SetYAxisLabelVisibility(1)
        cube_axes_actor.SetZAxisLabelVisibility(1)

        # only plot grid lines furthest from viewpoint
        # ensure platform compatibility for the grid line options
        if sys.platform == "win32":
            cube_axes_actor.SetGridLineLocation(cube_axes_actor.VTK_GRID_LINES_FURTHEST)
        else:  # rather use elif == "linux" ? but what about other platforms
            try:  # apparently this can also go wrong on linux, maybe depends on vtk version?
                cube_axes_actor.SetGridLineLocation(vtk.VTK_GRID_LINES_FURTHEST)
            except AttributeError:
                pass

        return cube_axes_actor

    def update_surfaces_real_time(self, interp_data):

        sol = gp.compute_model(interp_data)
        v_l, s_l = gp.get_surfaces(sol[-1, 1, :], interp_data, original_scale=False)
        return v_l, s_l


    @staticmethod
    def export_vtk_rectilinear(geo_data, block, path=None):
        """
        Export data to a vtk file for posterior visualizations
        Args:
            geo_data(gempy.InputData): All values of a DataManagement object
            block(numpy.array): 3D array containing the lithology block
            path (str): path to the location of the vtk

        Returns:
            None
        """

        from evtk.hl import gridToVTK

        import numpy as np

        import random as rnd

        # Dimensions

        nx, ny, nz = geo_data.resolution

        lx = geo_data.extent[0] - geo_data.extent[1]
        ly = geo_data.extent[2] - geo_data.extent[3]
        lz = geo_data.extent[4] - geo_data.extent[5]

        dx, dy, dz = lx / nx, ly / ny, lz / nz

        ncells = nx * ny * nz

        npoints = (nx + 1) * (ny + 1) * (nz + 1)

        # Coordinates
        x = np.arange(0, lx + 0.1 * dx, dx, dtype='float64')

        y = np.arange(0, ly + 0.1 * dy, dy, dtype='float64')

        z = np.arange(0, lz + 0.1 * dz, dz, dtype='float64')

        # Variables

        lith = block.reshape((nx, ny, nz))
        if not path:
            path = "./Lithology_block"

        gridToVTK(path, x, y, z, cellData={"Lithology": lith})


def _create_color_lot(geo_data, cd_rgb):
    """Returns color [r,g,b] LOT for formation numbers."""
    if "formation number" not in geo_data.interfaces or "formation number" not in geo_data.foliations:
        geo_data.set_formation_number()  # if not, set formation numbers

    c_names = ["indigo", "red", "yellow", "brown", "orange",
                "green", "blue", "amber", "pink", "light-blue",
                "lime", "blue-grey", "deep-orange", "grey", "cyan",
                "deep-purple", "purple", "teal", "light-green"]

    lot = {}
    ci = 0  # use as an independent running variable because of fault formations
    # get unique formation numbers
    fmt_numbers = np.unique([val for val in geo_data.interfaces['formation number'].unique()])
    # get unique fault formation numbers
    fault_fmt_numbers = np.unique(geo_data.interfaces[geo_data.interfaces["isFault"] == True]["formation number"])
    # iterate over all unique formation numbers
    for i, n in enumerate(fmt_numbers):
        # if its a fault formation set it to black by default
        if n in fault_fmt_numbers:
            lot[n] = cd_rgb["black"]["400"]
        # if not, just go through
        else:
            lot[n] = cd_rgb[c_names[ci]]["400"]
            ci += 1

    return lot<|MERGE_RESOLUTION|>--- conflicted
+++ resolved
@@ -76,11 +76,7 @@
             # and block. 2D 3D? Improving the iteration
             # with pandas framework
        # self._set_style()
-<<<<<<< HEAD
-
-=======
     #
->>>>>>> 8733b1fb
     # def _set_style(self):
     #     """
     #     Private function to set some plotting options
@@ -97,7 +93,7 @@
         specific directions
 
         Args:
-            direction(str): xyz. Cartesian direction to be plotted
+            direction(str): xyz. Caartesian direction to be plotted
             data_type (str): type of data to plot. 'all', 'interfaces' or 'foliations'
             series(str): series to plot
             **kwargs: seaborn lmplot key arguments. (TODO: adding the link to them)
