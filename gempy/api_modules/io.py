"""
The aim of this module is to encapsulate the loading functionality. Also this will enable
 better error handling when some of the data files are missing
"""
import os
import pathlib
import shutil

import pandas as pn
import numpy as np

# region Save
from gempy import Project, create_model, init_data
from gempy.utils.meta import _setdoc


@_setdoc(Project.save_model_pickle.__doc__)
def save_model_to_pickle(model: Project, path=None):
    model.save_model_pickle(path)
    return True


@_setdoc(Project.save_model.__doc__)
def save_model(model: Project, name=None, path=None, compress=True,
               solution=False, **kwargs):
    name, path = default_path_and_name(model, name, path)
    model.save_model(name, path, compress)
    if solution is True:
        solution_to_netcdf(kwargs, model, name, path)
    if compress is True:
        shutil.make_archive(name, 'zip', path)
        shutil.rmtree(path)
    return True


def default_path_and_name(model, name, path):
    if name is None:
        name = model.meta.project_name
    if not path:
        path = './'
    path = f'{path}/{name}'
    if os.path.isdir(path):
        print("Directory already exists, files will be overwritten")
    else:
        os.makedirs(f'{path}')
    return name, path


def solution_to_netcdf(kwargs, model, name, path):
    try:
        model.solutions.to_netcdf(path, name, **kwargs)
    except AttributeError:
        raise AttributeError('You need to install Subsurface to be able to '
                             'write the solutions.')


@_setdoc(Project.load_model_pickle.__doc__)
def load_model_pickle(path):
    """
    Read InputData object from python pickle.

    Args:
       path (str): path where save the pickle

    Returns:
        :class:`Project`

    """
    return Project.load_model_pickle(path)


def load_model(name=None, path=None, recompile=False):
    """
    Loading model saved with model.save_model function.

    Args:
        name: name of folder with saved files
        path (str): path to folder directory or the zip file
        recompile (bool): if true, theano functions will be recompiled

    Returns:
        :class:`Project`

    """
    # TODO: Divide each dataframe in its own function and move them as
    #  method of the class
    # TODO: Include try except in case some of the datafiles is missing
    #

    # Default path
    is_compressed = False
    if path is None:
        path = f'./{name}'
    p = pathlib.Path(path)

    # If the path includes .zip
    if p.suffix == '.zip':
        is_compressed, path = _unpack_model_if_compressed_includes_zip(is_compressed, path)

    # if the path does not include .zip but exist
    elif os.path.isfile(f'{path}.zip'):
        is_compressed = _unpack_model_if_compressed_no_zip(is_compressed, path)

    # create model with extent and resolution from csv - check
    geo_model = create_model()
    init_data(
        geo_model,
        np.load(f'{path}/{name}_extent.npy'),
        np.load(f'{path}/{name}_resolution.npy')
    )

    _load_files_into_geo_model(geo_model, name, path)

<<<<<<< HEAD
    if recompile is True:
        from gempy.api_modules.setters import set_interpolator
        set_interpolator(geo_model, verbose=[0])
=======
    geo_model._additional_data.kriging_data.df = pn.read_csv(f'{path}/{name}_kriging_data.csv',
                                                             index_col=0,
                                                             dtype={'range': object,
                                                                    '$C_o$': object,
                                                                    'drift equations': object,
                                                                    'nugget grad': 'float64',
                                                                    'nugget scalar': 'float64'})
>>>>>>> 1462a713

    # Cleaning temp files
    if is_compressed:
        shutil.rmtree(path)

    return geo_model

<<<<<<< HEAD
=======
    geo_model._additional_data.options.df = pn.read_csv(f'{path}/{name}_options.csv', index_col=0,
                                                        dtype={'dtype': 'category',
                                                               'output': 'category',
                                                               'theano_optimizer': 'category',
                                                               'device': 'category',
                                                               'verbosity': object})
    geo_model._additional_data.options.df['dtype'].cat.set_categories(['float32', 'float64'],
                                                                      inplace=True)
    geo_model._additional_data.options.df['theano_optimizer'].cat.set_categories(
        ['fast_run', 'fast_compile'],
        inplace=True)
    geo_model._additional_data.options.df['device'].cat.set_categories(['cpu', 'cuda'],
                                                                       inplace=True)
    geo_model._additional_data.options.df['output'].cat.set_categories(['geology', 'gradients'],
                                                                       inplace=True)
    geo_model._additional_data.options.df.loc['values', 'verbosity'] = None
    # do series properly - this needs proper check
>>>>>>> 1462a713

def _load_files_into_geo_model(geo_model, name, path):
    _load_topography(geo_model, name, path)
    _load_additional_data(geo_model, name, path)
    # Load series
    cat_series = _load_stack(geo_model, name, path)
    # do surfaces properly
    cat_surfaces = _load_surfaces(cat_series, geo_model, name, path)
    # do orientations properly, reset all dtypes
    _load_orientations(cat_series, cat_surfaces, geo_model, name, path)
    # do surface_points properly, reset all dtypes
    _load_surface_points(cat_series, cat_surfaces, geo_model, name, path)
    # update structure from loaded input
    _update_structure_and_mapping(geo_model)

<<<<<<< HEAD

def _update_structure_and_mapping(geo_model):
    geo_model._additional_data.structure_data.update_structure_from_input()
    geo_model._rescaling.rescale_data()
    geo_model.update_from_series()
    geo_model.update_from_surfaces()
    geo_model.update_structure()


def _load_surface_points(cat_series, cat_surfaces, geo_model, name, path):
    geo_model._surface_points.df = pn.read_csv(f'{path}/{name}_surface_points.csv',
                                               index_col=0,
                                               dtype={'X': 'float64', 'Y': 'float64',
                                                      'Z': 'float64',
                                                      'X_r': 'float64',
                                                      'Y_r': 'float64',
                                                      'Z_r': 'float64',
                                                      'surface': 'category',
                                                      'series': 'category',
                                                      'id': 'int64',
                                                      'order_series': 'int64'})
    geo_model._surface_points.df['surface'].cat.set_categories(cat_surfaces,
                                                               inplace=True)
    geo_model._surface_points.df['series'].cat.set_categories(cat_series,
                                                              inplace=True)
    # Code to add smooth columns for models saved before gempy 2.0bdev4
=======
    f = pn.read_csv(f'{path}/{name}_faults.csv', index_col=0,
                    dtype={'isFault': 'bool', 'isFinite': 'bool'})

    stack = pn.concat([s, f], axis=1, sort=False)
    stack = stack.loc[:, ~stack.columns.duplicated()]
    geo_model._stack.df = stack
    series_index = pn.CategoricalIndex(geo_model._stack.df.index.values)
    # geo_model.series.df.index = pn.CategoricalIndex(series_index)
    geo_model._stack.df.index = series_index
    geo_model._stack.df['BottomRelation'].cat.set_categories(['Erosion', 'Onlap', 'Fault'],
                                                             inplace=True)
>>>>>>> 1462a713
    try:
        geo_model._surface_points.df['smooth']
    except KeyError:
        geo_model._surface_points.df['smooth'] = 1e-7

<<<<<<< HEAD
=======
    cat_series = geo_model._stack.df.index.values
    # # do faults relations properly - this is where I struggle
    geo_model._faults.faults_relations_df = pn.read_csv(f'{path}/{name}_faults_relations.csv',
                                                        index_col=0)
    geo_model._faults.faults_relations_df.index = series_index
    geo_model._faults.faults_relations_df.columns = series_index
>>>>>>> 1462a713

def _load_orientations(cat_series, cat_surfaces, geo_model, name, path):
    geo_model._orientations.df = pn.read_csv(f'{path}/{name}_orientations.csv',
                                             index_col=0,
                                             dtype={'X': 'float64', 'Y': 'float64',
                                                    'Z': 'float64',
                                                    'X_r': 'float64',
                                                    'Y_r': 'float64',
                                                    'Z_r': 'float64',
                                                    'dip': 'float64',
                                                    'azimuth': 'float64',
                                                    'polarity': 'float64',
                                                    'surface': 'category',
                                                    'series': 'category',
                                                    'id': 'int64',
                                                    'order_series': 'int64'})
    geo_model._orientations.df['surface'].cat.set_categories(cat_surfaces,
                                                             inplace=True)
    geo_model._orientations.df['series'].cat.set_categories(cat_series, inplace=True)

    try:
        geo_model._orientations.df['smooth']
    except KeyError:
        geo_model._orientations.df['smooth'] = 0.01


def _load_surfaces(cat_series, geo_model, name, path):
    surf_df = pn.read_csv(f'{path}/{name}_surfaces.csv', index_col=0,
                          dtype={'surface': 'str', 'series': 'category',
                                 'order_surfaces': 'int64', 'isBasement': 'bool',
                                 'id': 'int64',
                                 'color': 'str'})
    c_ = surf_df.columns[
        ~(surf_df.columns.isin(geo_model._surfaces._columns_vis_drop))]
    geo_model._surfaces.df[c_] = surf_df[c_]
    geo_model._surfaces.df['series'].cat.reorder_categories(
        np.asarray(geo_model._stack.df.index),
        ordered=False, inplace=True)
    geo_model._surfaces.sort_surfaces()
    geo_model._surfaces.colors.generate_colordict()
    geo_model._surfaces.df['series'].cat.set_categories(cat_series, inplace=True)
    try:
        geo_model._surfaces.df['isActive']
    except KeyError:
        geo_model._surfaces.df['isActive'] = False
    cat_surfaces = geo_model._surfaces.df['surface'].values
    return cat_surfaces

<<<<<<< HEAD
=======
    # do orientations properly, reset all dtypes
    geo_model._orientations.df = pn.read_csv(f'{path}/{name}_orientations.csv', index_col=0,
                                             dtype={'X': 'float64', 'Y': 'float64', 'Z': 'float64',
                                                    'X_c': 'float64',
                                                    'Y_c': 'float64',
                                                    'Z_c': 'float64',
                                                    'X_r': 'float64',  # Legacy
                                                    'Y_r': 'float64',  # Legacy
                                                    'Z_r': 'float64',  # Legacy
                                                    'dip': 'float64',
                                                    'azimuth': 'float64',
                                                    'polarity': 'float64',
                                                    'surface': 'category',
                                                    'series': 'category',
                                                    'id': 'int64', 'order_series': 'int64'})
    geo_model._orientations.df.rename(columns={'X_r': 'X_c', 'Y_r': 'Y_c', 'Z_r': 'Z_c'}, \
                                      inplace=True)

    geo_model._orientations.df['surface'].cat.set_categories(cat_surfaces, inplace=True)
    geo_model._orientations.df['series'].cat.set_categories(cat_series, inplace=True)

    # do surface_points properly, reset all dtypes
    geo_model._surface_points.df = pn.read_csv(f'{path}/{name}_surface_points.csv', index_col=0,
                                               dtype={'X': 'float64', 'Y': 'float64',
                                                      'Z': 'float64',
                                                      'X_c': 'float64',
                                                      'Y_c': 'float64',
                                                      'Z_c': 'float64',
                                                      'X_r': 'float64',  # Legacy
                                                      'Y_r': 'float64',  # Legacy
                                                      'Z_r': 'float64',  # Legacy
                                                      'surface': 'category', 'series': 'category',
                                                      'id': 'int64', 'order_series': 'int64'})

    geo_model._surface_points.df.rename(columns={'X_r': 'X_c', 'Y_r': 'Y_c', 'Z_r': 'Z_c'}, \
                                        inplace=True)
    geo_model._surface_points.df['surface'].cat.set_categories(cat_surfaces, inplace=True)
    geo_model._surface_points.df['series'].cat.set_categories(cat_series, inplace=True)

    # Code to add smooth columns for models saved before gempy 2.0bdev4
    try:
        geo_model._surface_points.df['smooth']
    except KeyError:
        geo_model._surface_points.df['smooth'] = 1e-7
>>>>>>> 1462a713

def _load_stack(geo_model, name, path):
    s = pn.read_csv(f'{path}/{name}_series.csv', index_col=0,
                    dtype={'order_series': 'int32',
                           'BottomRelation': 'category'})
    f = pn.read_csv(f'{path}/{name}_faults.csv', index_col=0,
                    dtype={'isFault': 'bool', 'isFinite': 'bool'})
    stack = pn.concat([s, f], axis=1, sort=False)
    stack = stack.loc[:, ~stack.columns.duplicated()]
    geo_model._stack.df = stack
    series_index = pn.CategoricalIndex(geo_model._stack.df.index.values)
    # geo_model.series.df.index = pn.CategoricalIndex(series_index)
    geo_model._stack.df.index = series_index
    geo_model._stack.df['BottomRelation'].cat.set_categories(
        ['Erosion', 'Onlap', 'Fault'], inplace=True)
    try:
        geo_model._stack.df['isActive']
    except KeyError:
        geo_model._stack.df['isActive'] = False
    cat_series = geo_model._stack.df.index.values
    # # do faults relations properly - this is where I struggle
    geo_model._faults.faults_relations_df = pn.read_csv(
        f'{path}/{name}_faults_relations.csv', index_col=0)
    geo_model._faults.faults_relations_df.index = series_index
    geo_model._faults.faults_relations_df.columns = series_index
    geo_model._faults.faults_relations_df.fillna(False, inplace=True)
    return cat_series


def _load_additional_data(geo_model, name, path):
    geo_model._additional_data.kriging_data.df = pn.read_csv(
        f'{path}/{name}_kriging_data.csv', index_col=0,
        dtype={'range': 'float64', '$C_o$': 'float64',
               'drift equations': object,
               'nugget grad': 'float64',
               'nugget scalar': 'float64'})
    geo_model._additional_data.kriging_data.str2int_u_grade()
    geo_model._additional_data.options.df = pn.read_csv(f'{path}/{name}_options.csv',
                                                        index_col=0,
                                                        dtype={'dtype': 'category',
                                                               'output': 'category',
                                                               'theano_optimizer': 'category',
                                                               'device': 'category',
                                                               'verbosity': object})
    geo_model._additional_data.options.df['dtype'].cat.set_categories(
        ['float32', 'float64'], inplace=True)
    geo_model._additional_data.options.df['theano_optimizer'].cat.set_categories(
        ['fast_run', 'fast_compile'],
        inplace=True)
<<<<<<< HEAD
    geo_model._additional_data.options.df['device'].cat.set_categories(
        ['cpu', 'cuda'], inplace=True)
    geo_model._additional_data.options.df['output'].cat.set_categories(
        ['geology', 'gradients'], inplace=True)
    geo_model._additional_data.options.df.loc['values', 'verbosity'] = None

=======
    geo_model._additional_data.options.df['device'].cat.set_categories(['cpu', 'cuda'],
                                                                       inplace=True)
    geo_model._additional_data.options.df['output'].cat.set_categories(['geology', 'gradients'],
                                                                       inplace=True)


def load_series(geo_model, path, name):
    # do series properly - this needs proper check
    geo_model._stack.df = pn.read_csv(f'{path}/{name}_series.csv', index_col=0,
                                      dtype={'order_series': 'int32', 'BottomRelation': 'category'})
    series_index = pn.CategoricalIndex(geo_model._stack.df.index.values)
    # geo_model.series.df.index = pn.CategoricalIndex(series_index)
    geo_model._stack.df.index = series_index
    geo_model._stack.df['BottomRelation'].cat.set_categories(['Erosion', 'Onlap'], inplace=True)

    cat_series = geo_model._stack.df.index.values


def load_faults(geo_model, path, name):
    # do faults properly - check
    geo_model._faults.df = pn.read_csv(f'{path}/{name}_faults.csv', index_col=0,
                                       dtype={'isFault': 'bool', 'isFinite': 'bool'})
    # geo_model._faults.df.index = series_index


def load_faults_relations(geo_model, path, name):
    # do faults relations properly - this is where I struggle
    geo_model._faults.faults_relations_df = pn.read_csv(f'{path}/{name}_faults_relations.csv',
                                                        index_col=0)
    geo_model._faults.faults_relations_df.index = series_index
    geo_model._faults.faults_relations_df.columns = series_index

    geo_model._faults.faults_relations_df.fillna(False, inplace=True)


def load_surfaces(geo_model, path, name):
    # do surfaces properly
    geo_model._surfaces.df = pn.read_csv(f'{path}/{name}_surfaces.csv', index_col=0,
                                         dtype={'surface': 'str', 'series': 'category',
                                                'order_surfaces': 'int64', 'isBasement': 'bool',
                                                'id': 'int64'})
    geo_model._surfaces.df['series'].cat.set_categories(cat_series, inplace=True)

    cat_surfaces = geo_model._surfaces.df['surface'].values


def load_orientations(geo_model, path, name):
    # do orientations properly, reset all dtypes
    geo_model._orientations.df = pn.read_csv(f'{path}/{name}_orientations.csv', index_col=0,
                                             dtype={'X': 'float64', 'Y': 'float64', 'Z': 'float64',
                                                    'X_r': 'float64', 'Y_r': 'float64',
                                                    'Z_r': 'float64',
                                                    'dip': 'float64', 'azimuth': 'float64',
                                                    'polarity': 'float64',
                                                    'surface': 'category', 'series': 'category',
                                                    'id': 'int64', 'order_series': 'int64'})
    geo_model._orientations.df['surface'].cat.set_categories(cat_surfaces, inplace=True)
    geo_model._orientations.df['series'].cat.set_categories(cat_series, inplace=True)
>>>>>>> 1462a713

def _load_topography(geo_model, name, path):
    try:
        geo_model.set_topography(source='saved',
                                 filepath=f'{path}/{name}_topography.npy')
    except FileNotFoundError:
        pass

<<<<<<< HEAD
=======
def load_surface_points(geo_model, path, name):
    # do surface_points properly, reset all dtypes
    geo_model._surface_points.df = pn.read_csv(f'{path}/{name}_surface_points.csv', index_col=0,
                                               dtype={'X': 'float64', 'Y': 'float64',
                                                      'Z': 'float64',
                                                      'X_r': 'float64', 'Y_r': 'float64',
                                                      'Z_r': 'float64',
                                                      'surface': 'category', 'series': 'category',
                                                      'id': 'int64', 'order_series': 'int64'})
    geo_model._surface_points.df['surface'].cat.set_categories(cat_surfaces, inplace=True)
    geo_model._surface_points.df['series'].cat.set_categories(cat_series, inplace=True)
>>>>>>> 1462a713

def _unpack_model_if_compressed_no_zip(is_compressed, path):
    try:
        shutil.unpack_archive(path + '.zip', extract_dir=path)
    except ValueError as e:
        raise ValueError(e)
    is_compressed = True
    return is_compressed


def _unpack_model_if_compressed_includes_zip(is_compressed, path):
    path = path[:-4]
    print("is path", path)
    try:
        shutil.unpack_archive(path + '.zip', extract_dir=path)
    except ValueError as e:
        raise ValueError(e)
    is_compressed = True
    return is_compressed, path

# endregion<|MERGE_RESOLUTION|>--- conflicted
+++ resolved
@@ -111,19 +111,9 @@
 
     _load_files_into_geo_model(geo_model, name, path)
 
-<<<<<<< HEAD
     if recompile is True:
         from gempy.api_modules.setters import set_interpolator
         set_interpolator(geo_model, verbose=[0])
-=======
-    geo_model._additional_data.kriging_data.df = pn.read_csv(f'{path}/{name}_kriging_data.csv',
-                                                             index_col=0,
-                                                             dtype={'range': object,
-                                                                    '$C_o$': object,
-                                                                    'drift equations': object,
-                                                                    'nugget grad': 'float64',
-                                                                    'nugget scalar': 'float64'})
->>>>>>> 1462a713
 
     # Cleaning temp files
     if is_compressed:
@@ -131,26 +121,6 @@
 
     return geo_model
 
-<<<<<<< HEAD
-=======
-    geo_model._additional_data.options.df = pn.read_csv(f'{path}/{name}_options.csv', index_col=0,
-                                                        dtype={'dtype': 'category',
-                                                               'output': 'category',
-                                                               'theano_optimizer': 'category',
-                                                               'device': 'category',
-                                                               'verbosity': object})
-    geo_model._additional_data.options.df['dtype'].cat.set_categories(['float32', 'float64'],
-                                                                      inplace=True)
-    geo_model._additional_data.options.df['theano_optimizer'].cat.set_categories(
-        ['fast_run', 'fast_compile'],
-        inplace=True)
-    geo_model._additional_data.options.df['device'].cat.set_categories(['cpu', 'cuda'],
-                                                                       inplace=True)
-    geo_model._additional_data.options.df['output'].cat.set_categories(['geology', 'gradients'],
-                                                                       inplace=True)
-    geo_model._additional_data.options.df.loc['values', 'verbosity'] = None
-    # do series properly - this needs proper check
->>>>>>> 1462a713
 
 def _load_files_into_geo_model(geo_model, name, path):
     _load_topography(geo_model, name, path)
@@ -166,7 +136,6 @@
     # update structure from loaded input
     _update_structure_and_mapping(geo_model)
 
-<<<<<<< HEAD
 
 def _update_structure_and_mapping(geo_model):
     geo_model._additional_data.structure_data.update_structure_from_input()
@@ -193,33 +162,11 @@
     geo_model._surface_points.df['series'].cat.set_categories(cat_series,
                                                               inplace=True)
     # Code to add smooth columns for models saved before gempy 2.0bdev4
-=======
-    f = pn.read_csv(f'{path}/{name}_faults.csv', index_col=0,
-                    dtype={'isFault': 'bool', 'isFinite': 'bool'})
-
-    stack = pn.concat([s, f], axis=1, sort=False)
-    stack = stack.loc[:, ~stack.columns.duplicated()]
-    geo_model._stack.df = stack
-    series_index = pn.CategoricalIndex(geo_model._stack.df.index.values)
-    # geo_model.series.df.index = pn.CategoricalIndex(series_index)
-    geo_model._stack.df.index = series_index
-    geo_model._stack.df['BottomRelation'].cat.set_categories(['Erosion', 'Onlap', 'Fault'],
-                                                             inplace=True)
->>>>>>> 1462a713
     try:
         geo_model._surface_points.df['smooth']
     except KeyError:
         geo_model._surface_points.df['smooth'] = 1e-7
 
-<<<<<<< HEAD
-=======
-    cat_series = geo_model._stack.df.index.values
-    # # do faults relations properly - this is where I struggle
-    geo_model._faults.faults_relations_df = pn.read_csv(f'{path}/{name}_faults_relations.csv',
-                                                        index_col=0)
-    geo_model._faults.faults_relations_df.index = series_index
-    geo_model._faults.faults_relations_df.columns = series_index
->>>>>>> 1462a713
 
 def _load_orientations(cat_series, cat_surfaces, geo_model, name, path):
     geo_model._orientations.df = pn.read_csv(f'{path}/{name}_orientations.csv',
@@ -268,53 +215,6 @@
     cat_surfaces = geo_model._surfaces.df['surface'].values
     return cat_surfaces
 
-<<<<<<< HEAD
-=======
-    # do orientations properly, reset all dtypes
-    geo_model._orientations.df = pn.read_csv(f'{path}/{name}_orientations.csv', index_col=0,
-                                             dtype={'X': 'float64', 'Y': 'float64', 'Z': 'float64',
-                                                    'X_c': 'float64',
-                                                    'Y_c': 'float64',
-                                                    'Z_c': 'float64',
-                                                    'X_r': 'float64',  # Legacy
-                                                    'Y_r': 'float64',  # Legacy
-                                                    'Z_r': 'float64',  # Legacy
-                                                    'dip': 'float64',
-                                                    'azimuth': 'float64',
-                                                    'polarity': 'float64',
-                                                    'surface': 'category',
-                                                    'series': 'category',
-                                                    'id': 'int64', 'order_series': 'int64'})
-    geo_model._orientations.df.rename(columns={'X_r': 'X_c', 'Y_r': 'Y_c', 'Z_r': 'Z_c'}, \
-                                      inplace=True)
-
-    geo_model._orientations.df['surface'].cat.set_categories(cat_surfaces, inplace=True)
-    geo_model._orientations.df['series'].cat.set_categories(cat_series, inplace=True)
-
-    # do surface_points properly, reset all dtypes
-    geo_model._surface_points.df = pn.read_csv(f'{path}/{name}_surface_points.csv', index_col=0,
-                                               dtype={'X': 'float64', 'Y': 'float64',
-                                                      'Z': 'float64',
-                                                      'X_c': 'float64',
-                                                      'Y_c': 'float64',
-                                                      'Z_c': 'float64',
-                                                      'X_r': 'float64',  # Legacy
-                                                      'Y_r': 'float64',  # Legacy
-                                                      'Z_r': 'float64',  # Legacy
-                                                      'surface': 'category', 'series': 'category',
-                                                      'id': 'int64', 'order_series': 'int64'})
-
-    geo_model._surface_points.df.rename(columns={'X_r': 'X_c', 'Y_r': 'Y_c', 'Z_r': 'Z_c'}, \
-                                        inplace=True)
-    geo_model._surface_points.df['surface'].cat.set_categories(cat_surfaces, inplace=True)
-    geo_model._surface_points.df['series'].cat.set_categories(cat_series, inplace=True)
-
-    # Code to add smooth columns for models saved before gempy 2.0bdev4
-    try:
-        geo_model._surface_points.df['smooth']
-    except KeyError:
-        geo_model._surface_points.df['smooth'] = 1e-7
->>>>>>> 1462a713
 
 def _load_stack(geo_model, name, path):
     s = pn.read_csv(f'{path}/{name}_series.csv', index_col=0,
@@ -364,73 +264,12 @@
     geo_model._additional_data.options.df['theano_optimizer'].cat.set_categories(
         ['fast_run', 'fast_compile'],
         inplace=True)
-<<<<<<< HEAD
     geo_model._additional_data.options.df['device'].cat.set_categories(
         ['cpu', 'cuda'], inplace=True)
     geo_model._additional_data.options.df['output'].cat.set_categories(
         ['geology', 'gradients'], inplace=True)
     geo_model._additional_data.options.df.loc['values', 'verbosity'] = None
 
-=======
-    geo_model._additional_data.options.df['device'].cat.set_categories(['cpu', 'cuda'],
-                                                                       inplace=True)
-    geo_model._additional_data.options.df['output'].cat.set_categories(['geology', 'gradients'],
-                                                                       inplace=True)
-
-
-def load_series(geo_model, path, name):
-    # do series properly - this needs proper check
-    geo_model._stack.df = pn.read_csv(f'{path}/{name}_series.csv', index_col=0,
-                                      dtype={'order_series': 'int32', 'BottomRelation': 'category'})
-    series_index = pn.CategoricalIndex(geo_model._stack.df.index.values)
-    # geo_model.series.df.index = pn.CategoricalIndex(series_index)
-    geo_model._stack.df.index = series_index
-    geo_model._stack.df['BottomRelation'].cat.set_categories(['Erosion', 'Onlap'], inplace=True)
-
-    cat_series = geo_model._stack.df.index.values
-
-
-def load_faults(geo_model, path, name):
-    # do faults properly - check
-    geo_model._faults.df = pn.read_csv(f'{path}/{name}_faults.csv', index_col=0,
-                                       dtype={'isFault': 'bool', 'isFinite': 'bool'})
-    # geo_model._faults.df.index = series_index
-
-
-def load_faults_relations(geo_model, path, name):
-    # do faults relations properly - this is where I struggle
-    geo_model._faults.faults_relations_df = pn.read_csv(f'{path}/{name}_faults_relations.csv',
-                                                        index_col=0)
-    geo_model._faults.faults_relations_df.index = series_index
-    geo_model._faults.faults_relations_df.columns = series_index
-
-    geo_model._faults.faults_relations_df.fillna(False, inplace=True)
-
-
-def load_surfaces(geo_model, path, name):
-    # do surfaces properly
-    geo_model._surfaces.df = pn.read_csv(f'{path}/{name}_surfaces.csv', index_col=0,
-                                         dtype={'surface': 'str', 'series': 'category',
-                                                'order_surfaces': 'int64', 'isBasement': 'bool',
-                                                'id': 'int64'})
-    geo_model._surfaces.df['series'].cat.set_categories(cat_series, inplace=True)
-
-    cat_surfaces = geo_model._surfaces.df['surface'].values
-
-
-def load_orientations(geo_model, path, name):
-    # do orientations properly, reset all dtypes
-    geo_model._orientations.df = pn.read_csv(f'{path}/{name}_orientations.csv', index_col=0,
-                                             dtype={'X': 'float64', 'Y': 'float64', 'Z': 'float64',
-                                                    'X_r': 'float64', 'Y_r': 'float64',
-                                                    'Z_r': 'float64',
-                                                    'dip': 'float64', 'azimuth': 'float64',
-                                                    'polarity': 'float64',
-                                                    'surface': 'category', 'series': 'category',
-                                                    'id': 'int64', 'order_series': 'int64'})
-    geo_model._orientations.df['surface'].cat.set_categories(cat_surfaces, inplace=True)
-    geo_model._orientations.df['series'].cat.set_categories(cat_series, inplace=True)
->>>>>>> 1462a713
 
 def _load_topography(geo_model, name, path):
     try:
@@ -439,20 +278,6 @@
     except FileNotFoundError:
         pass
 
-<<<<<<< HEAD
-=======
-def load_surface_points(geo_model, path, name):
-    # do surface_points properly, reset all dtypes
-    geo_model._surface_points.df = pn.read_csv(f'{path}/{name}_surface_points.csv', index_col=0,
-                                               dtype={'X': 'float64', 'Y': 'float64',
-                                                      'Z': 'float64',
-                                                      'X_r': 'float64', 'Y_r': 'float64',
-                                                      'Z_r': 'float64',
-                                                      'surface': 'category', 'series': 'category',
-                                                      'id': 'int64', 'order_series': 'int64'})
-    geo_model._surface_points.df['surface'].cat.set_categories(cat_surfaces, inplace=True)
-    geo_model._surface_points.df['series'].cat.set_categories(cat_series, inplace=True)
->>>>>>> 1462a713
 
 def _unpack_model_if_compressed_no_zip(is_compressed, path):
     try:
