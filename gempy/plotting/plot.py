--- conflicted
+++ resolved
@@ -646,8 +646,6 @@
                               direction=direction,  plot_data=plot_data, series=series,
                               *args, **kwargs)
 
-<<<<<<< HEAD
-=======
 def plot_gradient(geo_data, scalar_field, gx, gy, gz, cell_number, q_stepsize=5,
                       direction="y", plot_scalar=True, **kwargs):
     """
@@ -851,7 +849,6 @@
 #     w.render_model(size=size, fullscreen=fullscreen)
 
 
->>>>>>> a899a388
 def plot_topology(geo_data, G, centroids, direction="y"):
     """
     Plot the topology adjacency graph in 2-D.
