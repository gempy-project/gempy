--- conflicted
+++ resolved
@@ -213,16 +213,15 @@
         self.values_matrix = values[0][1:, regular_grid_length_l0: regular_grid_length_l1]
 
         # Axis 0 is the series. Axis 1 is the value
-<<<<<<< HEAD
+
         self.block_matrix = values[1][:, :, regular_grid_length_l0: regular_grid_length_l1]
         self.fault_block = values[2]
-=======
-        self.block_matrix = values[1][:, :,
-                            regular_grid_length_l0: regular_grid_length_l1]
-
-        self.fault_block = values[2][0,
-                          regular_grid_length_l0: regular_grid_length_l1]
->>>>>>> af311501
+        #self.block_matrix = values[1][:, :,
+        #                    regular_grid_length_l0: regular_grid_length_l1]
+
+        #self.fault_block = values[2][0,
+        #                  regular_grid_length_l0: regular_grid_length_l1]
+
         # This here does not make any sense
         self.weights_vector = values[3]
         self.scalar_field_matrix = values[4][:, regular_grid_length_l0: regular_grid_length_l1]
