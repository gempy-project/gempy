--- conflicted
+++ resolved
@@ -6,13 +6,8 @@
 import numpy as np
 import pandas as pn
 
-# from gempy import Series
-#from gempy.core.data_modules.stack import Faults, Series
-#from gempy.core.data_modules.geometric_data import SurfacePoints, Orientations, RescaledData
-
 try:
     import ipywidgets as widgets
-
     ipywidgets_import = True
 except ModuleNotFoundError:
     VTK_IMPORT = False
@@ -206,13 +201,8 @@
     @_setdoc(grid_types.CenteredGrid.set_centered_grid.__doc__)
     def create_centered_grid(self, centers, radius, resolution=None):
         """Initialize gravity grid. Deactivate the rest of the grids"""
-<<<<<<< HEAD
         self.centered_grid = grid_types.CenteredGrid(centers, radius, resolution)
        # self.active_grids = np.zeros(4, dtype=bool)
-=======
-        self.centered_grid = grid_types.CenteredGrid(centers, radio, resolution)
-        # self.active_grids = np.zeros(4, dtype=bool)
->>>>>>> 23c03fbe
         self.set_active('centered')
 
     def deactivate_all_grids(self):
@@ -254,8 +244,7 @@
         self.values = np.empty((0, 3))
         lengths = [0]
         try:
-            for e, grid_types in enumerate(
-                    [self.regular_grid, self.custom_grid, self.topography, self.sections, self.centered_grid]):
+            for e, grid_types in enumerate([self.regular_grid, self.custom_grid, self.topography, self.sections, self.centered_grid]):
                 if self.active_grids[e]:
                     self.values = np.vstack((self.values, grid_types.values))
                     lengths.append(grid_types.values.shape[0])
@@ -271,7 +260,7 @@
         assert type(grid_name) is str, 'Only one grid type can be retrieved'
         assert grid_name in self.grid_types, 'possible grid types are ' + str(self.grid_types)
         where = np.where(self.grid_types == grid_name)[0][0]
-        return self.length[where], self.length[where + 1]
+        return self.length[where], self.length[where+1]
 
     def get_grid(self, grid_name: str):
         assert type(grid_name) is str, 'Only one grid type can be retrieved'
@@ -280,394 +269,12 @@
         return self.values[l_0:l_1]
 
     def get_section_args(self, section_name: str):
-        # assert type(section_name) is str, 'Only one section type can be retrieved'
+        #assert type(section_name) is str, 'Only one section type can be retrieved'
         l0, l1 = self.get_grid_args('sections')
         where = np.where(self.sections.names == section_name)[0][0]
-        return l0 + self.sections.length[where], l0 + self.sections.length[where + 1]
-
-
-<<<<<<< HEAD
-=======
-class Faults(object):
-    """
-    Class that encapsulate faulting related content. Mainly, which surfaces/surfaces are faults. The fault network
-    ---i.e. which faults offset other faults---and fault types---finite vs infinite.
-
-    Args:
-        series_fault(str, list[str]): Name of the series which are faults
-        rel_matrix (numpy.array[bool]): 2D Boolean array with boolean logic. Rows affect (offset) columns
-
-    Attributes:
-       df (:class:`pn.core.frame.DataFrames`): Pandas data frame containing the series as index and if they are faults
-        or not (otherwise they are lithologies) and in case of being fault if is finite
-       faults_relations_df (:class:`pn.core.frame.DataFrames`): Pandas data frame containing the offsetting relations
-        between each fault and the rest of the series (either other faults or lithologies)
-       n_faults (int): Number of faults in the object
-    """
-
-    def __init__(self, series_fault=None, rel_matrix=None):
-
-        self.df = pn.DataFrame(np.array([[False, False]]), index=pn.CategoricalIndex(['Default series']),
-                               columns=['isFault', 'isFinite'], dtype=bool)
-
-        self.faults_relations_df = pn.DataFrame(index=pn.CategoricalIndex(['Default series']),
-                                                columns=pn.CategoricalIndex(['Default series', '']), dtype='bool')
-
-        self.set_is_fault(series_fault=series_fault)
-        self.set_fault_relation(rel_matrix=rel_matrix)
-        self.n_faults = 0
-
-    def __repr__(self):
-        return self.df.to_string()
-
-    def _repr_html_(self):
-        return self.df.to_html()
-
-    # def sort_faults(self):
-    #     self.df.sort_index(inplace=True)
-    #     self.faults_relations_df.sort_index(inplace=True)
-    #     self.faults_relations_df.sort_index(axis=1, inplace=True)
-
-    def set_is_fault(self, series_fault: Union[str, list, np.ndarray] = None, toggle=False, offset_faults=False):
-        """
-        Set a flag to the series that are faults.
-
-        Args:
-            series_fault(str, list[str]): Name of the series which are faults
-            toggle (bool): if True, passing a name which is already True will set it False.
-            offset_faults (bool): If True by default faults offset other faults
-
-        Returns:
-            Faults
-
-        """
-        series_fault = np.atleast_1d(series_fault)
-        self.df['isFault'].fillna(False, inplace=True)
-
-        if series_fault is None:
-            series_fault = self.count_faults(self.df.index)
-
-        if series_fault[0] is not None:
-            assert np.isin(series_fault, self.df.index).all(), 'series_faults must already ' \
-                                                               'exist in the the series df.'
-            if toggle is True:
-                self.df.loc[series_fault, 'isFault'] = self.df.loc[series_fault, 'isFault'] ^ True
-            else:
-                self.df.loc[series_fault, 'isFault'] = True
-
-            self.df['isFinite'] = np.bitwise_and(self.df['isFault'], self.df['isFinite'])
-
-            # Update default fault relations
-            for a_series in series_fault:
-                col_pos = self.faults_relations_df.columns.get_loc(a_series)
-                # set the faults offset all younger
-                self.faults_relations_df.iloc[col_pos, col_pos + 1:] = True
-
-                if offset_faults is False:
-                    # set the faults does not offset the younger faults
-                    self.faults_relations_df.iloc[col_pos] = ~self.df['isFault'] & \
-                                                             self.faults_relations_df.iloc[col_pos]
-
-        self.n_faults = self.df['isFault'].sum()
-
-        return self
-
-    def set_is_finite_fault(self, series_finite: Union[str, list, np.ndarray] = None, toggle=False):
-        """
-        Toggles given series' finite fault property.
-
-        Args:
-            series_finite (str, list[str]): Name of the series which are finite
-            toggle (bool): if True, passing a name which is already True will set it False.
-
-        Returns:
-            Fault
-        """
-        if series_finite[0] is not None:
-            # check if given series is/are in dataframe
-            assert np.isin(series_finite, self.df.index).all(), "series_fault must already exist" \
-                                                                "in the series DataFrame."
-            assert self.df.loc[series_finite].isFault.all(), "series_fault contains non-fault series" \
-                                                             ", which can't be set as finite faults."
-            # if so, toggle True/False for given series or list of series
-            if toggle is True:
-                self.df.loc[series_finite, 'isFinite'] = self.df.loc[series_finite, 'isFinite'] ^ True
-            else:
-                self.df.loc[series_finite, 'isFinite'] = True
-
-        return self
-
-    def set_fault_relation(self, rel_matrix=None):
-        """
-        Method to set the df that offset a given sequence and therefore also another fault.
-
-        Args:
-            rel_matrix (numpy.array[bool]): 2D Boolean array with boolean logic. Rows affect (offset) columns
-        """
-        # TODO: block the lower triangular matrix of being changed
-        if rel_matrix is None:
-            rel_matrix = np.zeros((self.df.index.shape[0],
-                                   self.df.index.shape[0]))
-        else:
-            assert type(rel_matrix) is np.ndarray, 'rel_matrix muxt be a 2D numpy array'
-        self.faults_relations_df = pn.DataFrame(rel_matrix, index=self.df.index,
-                                                columns=self.df.index, dtype='bool')
-
-        self.faults_relations_df.iloc[np.tril(np.ones(self.df.index.shape[0])).astype(bool)] = False
-
-        return self.faults_relations_df
-
-    @staticmethod
-    def count_faults(list_of_names):
-        """
-        Read the string names of the surfaces to detect automatically the number of df if the name
-        fault is on the name.
-        """
-        faults_series = []
-        for i in list_of_names:
-            try:
-                if ('fault' in i or 'Fault' in i) and 'Default' not in i:
-                    faults_series.append(i)
-            except TypeError:
-                pass
-        return faults_series
-
-
-@setdoc_pro(Faults.__doc__)
-class Series(object):
-    """ Class that contains the functionality and attributes related to the series. Notice that series does not only
-    refers to stratigraphic series but to any set of surfaces which will be interpolated together (comfortably).
-
-    Args:
-        faults (:class:`Faults`): [s0]
-        series_names(Optional[list]): name of the series. They are also ordered
-
-    Attributes:
-        df (:class:`pn.core.frame.DataFrames`): Pandas data frame containing the series and the surfaces contained
-            on them. TODO describe df columns
-        faults (:class:`Faults`)
-    """
-
-    def __init__(self, faults, series_names: list = None):
-
-        self.faults = faults
-
-        if series_names is None:
-            series_names = ['Default series']
-
-        self.df = pn.DataFrame(np.array([[1, np.nan]]), index=pn.CategoricalIndex(series_names, ordered=False),
-                               columns=['order_series', 'BottomRelation'])
-
-        self.df['order_series'] = self.df['order_series'].astype(int)
-        self.df['BottomRelation'] = pn.Categorical(['Erosion'], categories=['Erosion', 'Onlap', 'Fault'])
-        self.df['isActive'] = False
-
-    def __repr__(self):
-        return self.df.to_string()
-
-    def _repr_html_(self):
-        return self.df.to_html()
-
-    def reset_order_series(self):
-        """
-        Reset the column order series to monotonic ascendant values.
-        """
-        self.df.at[:, 'order_series'] = pn.RangeIndex(1, self.df.shape[0] + 1)
-
-    @setdoc_pro(reset_order_series.__doc__)
-    def set_series_index(self, series_order: Union[list, np.ndarray], reset_order_series=True):
-        """
-        Rewrite the index of the series df
-
-        Args:
-            series_order (list, :class:`SurfacePoints`): List with names and order of series. If :class:`SurfacePoints`
-            is passed then the unique values will be taken.
-            reset_order_series (bool): if true [s0]
-
-        Returns:
-             :class:`Series`: Series
-        """
-        if isinstance(series_order, SurfacePoints):
-            try:
-                list_of_series = series_order.df['series'].unique()
-            except KeyError:
-                raise KeyError('Interface does not have series attribute')
-        elif type(series_order) is list or type(series_order) is np.ndarray:
-            list_of_series = np.atleast_1d(series_order)
-
-        else:
-            raise AttributeError('series_order is not neither list or SurfacePoints object.')
-
-        series_idx = list_of_series
-
-        # Categorical index does not have inplace
-        # This update the categories
-        self.df.index = self.df.index.set_categories(series_idx, rename=True)
-        self.faults.df.index = self.faults.df.index.set_categories(series_idx, rename=True)
-        self.faults.faults_relations_df.index = self.faults.faults_relations_df.index.set_categories(
-            series_idx, rename=True)
-        self.faults.faults_relations_df.columns = self.faults.faults_relations_df.columns.set_categories(
-            series_idx, rename=True)
-
-        # But we need to update the values too
-        for c in series_order:
-            self.df.loc[c, 'BottomRelation'] = 'Erosion'
-            self.faults.df.loc[c] = [False, False]
-            self.faults.faults_relations_df.loc[c, c] = False
-
-        self.faults.faults_relations_df.fillna(False, inplace=True)
-
-        if reset_order_series is True:
-            self.reset_order_series()
-        return self
-
-    def set_bottom_relation(self, series_list: Union[str, list], bottom_relation: Union[str, list]):
-        """Set the bottom relation between the series and the one below.
-
-        Args:
-            series_list (str, list): name or list of names of the series to apply the functionality
-            bottom_relation (str{Onlap, Erode, Fault}, list[str]):
-
-        Returns:
-            Series
-        """
-        self.df.loc[series_list, 'BottomRelation'] = bottom_relation
-
-        if self.faults.df.loc[series_list, 'isFault'] is True:
-            self.faults.set_is_fault(series_list, toggle=True)
-
-        elif bottom_relation == 'Fault':
-            self.faults.df.loc[series_list, 'isFault'] = True
-        return self
-
-    @setdoc_pro(reset_order_series.__doc__)
-    def add_series(self, series_list: Union[str, list], reset_order_series=True):
-        """ Add series to the df
-
-        Args:
-            series_list (str, list): name or list of names of the series to apply the functionality
-            reset_order_series (bool): if true [s0]
-
-        Returns:
-            Series
-        """
-        series_list = np.atleast_1d(series_list)
-
-        # Remove from the list categories that already exist
-        series_list = series_list[~np.in1d(series_list, self.df.index.categories)]
-
-        idx = self.df.index.add_categories(series_list)
-        self.df.index = idx
-        self.update_faults_index()
-
-        for c in series_list:
-            self.df.loc[c, 'BottomRelation'] = 'Erosion'
-            self.faults.df.loc[c] = [False, False]
-            self.faults.faults_relations_df.loc[c, c] = False
-
-        self.faults.faults_relations_df.fillna(False, inplace=True)
-
-        if reset_order_series is True:
-            self.reset_order_series()
-        return self
-
-    @setdoc_pro([reset_order_series.__doc__, pn.DataFrame.drop.__doc__])
-    def delete_series(self, indices: Union[str, list], reset_order_series=True):
-        """[s1]
-
-        Args:
-            indices (str, list): name or list of names of the series to apply the functionality
-            reset_order_series (bool): if true [s0]
-
-        Returns:
-            Series
-        """
-        self.df.drop(indices, inplace=True)
-        self.faults.df.drop(indices, inplace=True)
-        self.faults.faults_relations_df.drop(indices, axis=0, inplace=True)
-        self.faults.faults_relations_df.drop(indices, axis=1, inplace=True)
-
-        idx = self.df.index.remove_unused_categories()
-        self.df.index = idx
-        self.update_faults_index()
-
-        if reset_order_series is True:
-            self.reset_order_series()
-        return self
-
-    @setdoc_pro(pn.CategoricalIndex.rename_categories.__doc__)
-    def rename_series(self, new_categories: Union[dict, list]):
-        """
-        [s0]
-
-        Args:
-            new_categories (list, dict):
-                * list-like: all items must be unique and the number of items in the new categories must match the
-                  existing number of categories.
-
-                * dict-like: specifies a mapping from old categories to new. Categories not contained in the mapping are
-                  passed through and extra categories in the mapping are ignored.
-        Returns:
-
-        """
-        idx = self.df.index.rename_categories(new_categories)
-        self.df.index = idx
-        self.update_faults_index()
-
-        return self
-
-    @setdoc_pro([pn.CategoricalIndex.reorder_categories.__doc__, pn.CategoricalIndex.sort_values.__doc__])
-    def reorder_series(self, new_categories: Union[list, np.ndarray]):
-        """[s0] [s1]
-
-        Args:
-            new_categories (list): list with all series names in the desired order.
-
-        Returns:
-            Series
-        """
-        idx = self.df.index.reorder_categories(new_categories).sort_values()
-        self.df.index = idx
-        self.update_faults_index()
-        return self
-
-    def modify_order_series(self, new_value: int, series_name: str):
-        """
-        Replace to the new location the old series
-
-        Args:
-            new_value (int): New location
-            series_name (str): name of the series to be moved
-
-        Returns:
-            Series
-        """
-        group = self.df['order_series']
-        assert np.isin(new_value, group), 'new_value must exist already in the order_surfaces group.'
-        old_value = group[series_name]
-        self.df['order_series'] = group.replace([new_value, old_value], [old_value, new_value])
-        self.sort_series()
-        self.update_faults_index()
-
-        return self
-
-    def sort_series(self):
-        self.df.sort_values(by='order_series', inplace=True)
-        self.df.index = self.df.index.reorder_categories(self.df.index.to_numpy())
-
-    def update_faults_index(self):
-        idx = self.df.index
-        self.faults.df.index = idx
-        self.faults.faults_relations_df.index = idx
-        self.faults.faults_relations_df.columns = idx
-
-        #  This is a hack for qgrid
-        #  We need to add the qgrid special columns to categories
-        self.faults.faults_relations_df.columns = self.faults.faults_relations_df.columns.add_categories(
-            ['index', 'qgrid_unfiltered_index'])
-
-
->>>>>>> 23c03fbe
+        return l0 + self.sections.length[where], l0 + self.sections.length[where+1]
+
+
 class Colors:
     """
     Object that handles the color management in the model.
@@ -833,14 +440,9 @@
 
     def __init__(self, series, surface_names=None, values_array=None, properties_names=None):
 
-<<<<<<< HEAD
         self._columns = ['surface', 'series', 'order_surfaces',
                          'isBasement', 'isFault', 'isActive', 'hasData', 'color',
                          'vertices', 'edges', 'sfai', 'id']
-=======
-        self._columns = ['surface', 'series', 'order_surfaces', 'isBasement', 'isFault', 'isActive', 'color',
-                         'vertices', 'edges', 'id']
->>>>>>> 23c03fbe
 
         self._columns_vis_drop = ['vertices', 'edges', 'sfai', 'isBasement', 'isFault',
                                   'isActive', 'hasData']
@@ -913,10 +515,6 @@
          Returns:
              :class:`Surfaces`:
          """
-<<<<<<< HEAD
-=======
-        # if type(surfaces_list) is list or type(surfaces_list) is np.ndarray:
->>>>>>> 23c03fbe
         if isinstance(surfaces_list, (list, np.ndarray)):
             surfaces_list = np.asarray(surfaces_list)
 
@@ -1018,7 +616,6 @@
             self.reset_order_surfaces()
         return self
 
-<<<<<<< HEAD
     def rename_surfaces(self, to_replace: Union[str, list, dict],  **kwargs):
         """Replace values given in to_replace with value.
 
@@ -1034,14 +631,10 @@
             :any:`pandas.Series.replace`
 
         """
-=======
-    @setdoc(pn.Series.replace.__doc__)
-    def rename_surfaces(self, to_replace: Union[str, list, dict], **kwargs):
->>>>>>> 23c03fbe
         if np.isin(to_replace, self.df['surface']).any():
             print('Two surfaces cannot have the same name.')
         else:
-            self.df['surface'].replace(to_replace, inplace=True, **kwargs)
+            self.df['surface'].replace(to_replace,  inplace=True, **kwargs)
         return self
 
     def reset_order_surfaces(self):
@@ -1097,9 +690,9 @@
         assert self.df['isBasement'].values.astype(bool).sum() <= 1, 'Only one surface can be basement'
         return self
 
-    # endregion
-
-    # set_series
+# endregion
+
+# set_series
     def map_series(self, mapping_object: Union[dict, pn.DataFrame] = None):
         """
         Method to map to which series every surface belongs to. This step is necessary to assign differenct tectonics
@@ -1142,7 +735,7 @@
                 new_series_mapping = mapping_object
 
             else:
-                raise AttributeError(str(type(mapping_object)) + ' is not the right attribute type.')
+                raise AttributeError(str(type(mapping_object))+' is not the right attribute type.')
 
             # Checking which surfaces are on the list to be mapped
             b = self.df['surface'].isin(new_series_mapping.index)
@@ -1160,11 +753,11 @@
         self.set_basement()
         return self
 
-    # endregion
-
-    # region update_id
-
-    # endregion
+# endregion
+
+# region update_id
+
+# endregion
 
     def add_surfaces_values(self, values_array: Union[np.ndarray, list], properties_names: list = np.empty(0)):
         """Add values to be interpolated for each surfaces.
@@ -1243,7 +836,7 @@
 
         """
         properties_names = np.atleast_1d(properties_names)
-        assert ~np.isin(properties_names, ['surface', 'series', 'order_surfaces', 'id', 'isBasement', 'color']), \
+        assert ~np.isin(properties_names, ['surface', 'series', 'order_surfaces', 'id', 'isBasement', 'color']),\
             'only property names can be modified with this method'
 
         self.df.loc[idx, properties_names] = values
@@ -1295,15 +888,8 @@
 
         self.update_structure_from_input()
 
-<<<<<<< HEAD
     def __repr__(self):
         return self.df.T.to_string()
-=======
-        # series
-        self.df['series'] = 'Default series'
-        self.df['series'] = self.df['series'].astype('category', copy=True)
-        # self.df['order_series'] = self.df['order_series'].astype('category', copy=True)
->>>>>>> 23c03fbe
 
     def _repr_html_(self):
         return self.df.T.to_html()
@@ -1328,1286 +914,6 @@
         """
         Set the length of each **surface** on `SurfacePoints` i.e. how many data points are for each surface
 
-<<<<<<< HEAD
-=======
-        table = pn.read_csv(file_path, **kwargs)
-        return table
-
-    def sort_table(self):
-        """
-        First we sort the dataframes by the series age. Then we set a unique number for every surface and resort
-        the surfaces. All inplace
-        """
-
-        # We order the pandas table by surface (also by series in case something weird happened)
-        self.df.sort_values(by=['order_series', 'id'],
-                            ascending=True, kind='mergesort',
-                            inplace=True)
-        return self.df
-
-    @setdoc_pro(Series.__doc__)
-    def set_series_categories_from_series(self, series: Series):
-        """set the series categorical columns with the series index of the passed :class:`Series`
-
-        Args:
-            series (:class:`Series`): [s0]
-        """
-        self.df['series'].cat.set_categories(series.df.index, inplace=True)
-        return True
-
-    def update_series_category(self):
-        """Update the series categorical columns with the series categories of the :class:`Surfaces` attribute."""
-        self.df['series'].cat.set_categories(self.surfaces.df['series'].cat.categories, inplace=True)
-
-        return True
-
-    @setdoc_pro(Surfaces.__doc__)
-    def set_surface_categories_from_surfaces(self, surfaces: Surfaces):
-        """set the series categorical columns with the series index of the passed :class:`Series`.
-
-        Args:
-            surfaces (:class:`Surfaces`): [s0]
-
-        """
-
-        self.df['surface'].cat.set_categories(surfaces.df['surface'], inplace=True)
-        return True
-
-    @setdoc_pro(Series.__doc__)
-    def map_data_from_series(self, series, attribute: str, idx=None):
-        """
-        Map columns from the :class:`Series` data frame to a :class:`GeometricData` data frame.
-
-        Args:
-            series (:class:`Series`): [s0]
-            attribute (str): column to be mapped from the :class:`Series` to the :class:`GeometricData`.
-            idx (Optional[int, list[int]): If passed, list of indices of the :class:`GeometricData` that will be mapped.
-
-        Returns:
-            :class:GeometricData
-        """
-        if idx is None:
-            idx = self.df.index
-
-        idx = np.atleast_1d(idx)
-        if attribute in ['id', 'order_series']:
-            self.df.loc[idx, attribute] = self.df['series'].map(series.df[attribute]).astype(int)
-
-        else:
-            self.df.loc[idx, attribute] = self.df['series'].map(series.df[attribute])
-
-        if type(self.df['order_series'].dtype) is pn.CategoricalDtype:
-            self.df['order_series'].cat.remove_unused_categories(inplace=True)
-        return self
-
-    @setdoc_pro(Surfaces.__doc__)
-    def map_data_from_surfaces(self, surfaces, attribute: str, idx=None):
-        """
-        Map columns from the :class:`Series` data frame to a :class:`GeometricData` data frame.
-        Properties of surfaces: series, id, values.
-
-        Args:
-            surfaces (:class:`Surfaces`): [s0]
-            attribute (str): column to be mapped from the :class:`Series` to the :class:`GeometricData`.
-            idx (Optional[int, list[int]): If passed, list of indices of the :class:`GeometricData` that will be mapped.
-
-        Returns:
-            :class:GeometricData
-        """
-
-        if idx is None:
-            idx = self.df.index
-        idx = np.atleast_1d(idx)
-        if attribute is 'series':
-            if surfaces.df.loc[~surfaces.df['isBasement']]['series'].isna().sum() != 0:
-                raise AttributeError('Surfaces does not have the correspondent series assigned. See'
-                                     'Surfaces.map_series_from_series.')
-            self.df.loc[idx, attribute] = self.df.loc[idx, 'surface'].map(surfaces.df.set_index('surface')[attribute])
-
-        elif attribute in ['id', 'order_series']:
-            self.df.loc[idx, attribute] = (
-                self.df.loc[idx, 'surface'].map(surfaces.df.set_index('surface')[attribute])).astype(int)
-        else:
-
-            self.df.loc[idx, attribute] = self.df.loc[idx, 'surface'].map(surfaces.df.set_index('surface')[attribute])
-
-    # def map_data_from_faults(self, faults, idx=None):
-    #     """
-    #     Method to map a df object into the data object on surfaces. Either if the surface is fault or not
-    #     Args:
-    #         faults (Faults):
-    #
-    #     Returns:
-    #         pandas.core.frame.DataFrame: Data frame with the raw data
-    #
-    #     """
-    #     if idx is None:
-    #         idx = self.df.index
-    #     idx = np.atleast_1d(idx)
-    #     if any(self.df['series'].isna()):
-    #         warnings.warn('Some points do not have series/fault')
-    #
-    #     self.df.loc[idx, 'isFault'] = self.df.loc[[idx], 'series'].map(faults.df['isFault'])
-
-
-@setdoc_pro([Surfaces.__doc__, ds.coord, ds.surface_sp])
-class SurfacePoints(GeometricData):
-    """
-    Data child with specific methods to manipulate interface data. It is initialize without arguments to give
-    flexibility to the origin of the data.
-
-    Args:
-        surfaces (:class:`Surfaces`): [s0]
-        coord (np.ndarray): [s1]
-        surface (list[str]): [s2]
-
-
-    Attributes:
-          df (:class:`pn.core.frame.DataFrames`): Pandas data frame containing the necessary information respect
-          the surface points of the model
-    """
-
-    def __init__(self, surfaces: Surfaces, coord=None, surface=None):
-
-        super().__init__(surfaces)
-        self._columns_i_all = ['X', 'Y', 'Z', 'surface', 'series', 'X_std', 'Y_std', 'Z_std',
-                               'order_series', 'surface_number']
-
-        self._columns_i_1 = ['X', 'Y', 'Z', 'X_r', 'Y_r', 'Z_r', 'surface', 'series', 'id',
-                             'order_series', 'isFault', 'Smoothness']
-
-        self._columns_rep = ['X', 'Y', 'Z', 'surface', 'series']
-        self._columns_i_num = ['X', 'Y', 'Z', 'X_r', 'Y_r', 'Z_r']
-        self._columns_i_rend = ['X', 'Y', 'Z', 'surface', 'color']
-
-        if (np.array(sys.version_info[:2]) <= np.array([3, 6])).all():
-            self.df: pn.DataFrame
-
-        self.set_surface_points(coord, surface)
-
-    @setdoc_pro([ds.coord, ds.surface_sp])
-    def set_surface_points(self, coord: np.ndarray = None, surface: list = None):
-        """
-        Set coordinates and surface columns on the df.
-
-        Args:
-            coord (np.ndarray): [s0]
-            surface (list[str]): [s1]
-
-        Returns:
-            :class:`SurfacePoints`
-        """
-        self.df = pn.DataFrame(columns=['X', 'Y', 'Z', 'X_r', 'Y_r', 'Z_r', 'surface'], dtype=float)
-
-        if coord is not None and surface is not None:
-            self.df[['X', 'Y', 'Z']] = pn.DataFrame(coord)
-            self.df['surface'] = surface
-
-        self.df['surface'] = self.df['surface'].astype('category', copy=True)
-        self.df['surface'].cat.set_categories(self.surfaces.df['surface'].values, inplace=True)
-
-        # Choose types
-        self.init_dependent_properties()
-
-        # Add nugget columns
-        self.df['smooth'] = 1e-6
-
-        assert ~self.df['surface'].isna().any(), 'Some of the surface passed does not exist in the Formation' \
-                                                 'object. %s' % self.df['surface'][self.df['surface'].isna()]
-
-        return self
-
-    @setdoc_pro([ds.x, ds.y, ds.z, ds.surface_sp, ds.idx_sp])
-    def add_surface_points(self, x: Union[float, np.ndarray], y: Union[float, np.ndarray], z: Union[float, np.ndarray],
-                           surface: Union[list, np.ndarray], idx: Union[int, list, np.ndarray] = None):
-        """
-        Add surface points.
-
-        Args:
-            x (float, np.ndarray): [s0]
-            y (float, np.ndarray): [s1]
-            z (float, np.ndarray): [s2]
-            surface (list[str]): [s3]
-            idx (Optional[int, list[int]): [s4]
-
-        Returns:
-            :class:`SurfacePoints`
-
-        """
-
-        # TODO: Add the option to pass the surface number
-
-        # if idx is None:
-        #     idx = self.df.index.max()
-        #     if idx is np.nan:
-        #         idx = 0
-        #     else:
-        #         idx += 1
-
-        max_idx = self.df.index.max()
-
-        if idx is None:
-            idx = max_idx
-            if idx is np.nan:
-                idx = 0
-            else:
-                idx += 1
-
-        if max_idx is not np.nan:
-            self.df.loc[idx] = self.df.loc[max_idx]
-
-        coord_array = np.array([x, y, z])
-        assert coord_array.ndim == 1, 'Adding an interface only works one by one.'
-        # self.df.loc[idx] = self.df.loc[idx-1]
-        self.df.loc[idx, ['X', 'Y', 'Z']] = coord_array.astype('float64')
-
-        try:
-            self.df.loc[idx, 'surface'] = surface
-        # ToDO test this
-        except ValueError as error:
-            self.del_surface_points(idx)
-            print('The surface passed does not exist in the pandas categories. This may imply that'
-                  'does not exist in the surface object either.')
-            raise ValueError(error)
-
-        self.df.loc[idx, ['smooth']] = 1e-6
-
-        self.df['surface'] = self.df['surface'].astype('category', copy=True)
-        self.df['surface'].cat.set_categories(self.surfaces.df['surface'].values, inplace=True)
-
-        self.df['series'] = self.df['series'].astype('category', copy=True)
-        self.df['series'].cat.set_categories(self.surfaces.df['series'].cat.categories, inplace=True)
-
-        self.map_data_from_surfaces(self.surfaces, 'series', idx=idx)
-        self.map_data_from_surfaces(self.surfaces, 'id', idx=idx)
-        self.map_data_from_series(self.surfaces.series, 'order_series', idx=idx)
-
-        self.sort_table()
-        return self, idx
-
-    @setdoc_pro([ds.idx_sp])
-    def del_surface_points(self, idx: Union[int, list, np.ndarray]):
-        """
-        Delete surface points
-        Args:
-            idx (int, list[int]): [s0]
-
-        Returns:
-            :class:`SurfacePoints`
-        """
-        self.df.drop(idx, inplace=True)
-        return self
-
-    @setdoc_pro([ds.idx_sp, ds.x, ds.y, ds.z, ds.surface_sp])
-    def modify_surface_points(self, idx: Union[int, list, np.ndarray], **kwargs):
-        """
-         Allows modification of the x,y and/or z-coordinates of an interface at specified dataframe index.
-
-         Args:
-             idx (int, list, np.ndarray): [s0]
-             **kwargs:
-                * X: [s1]
-                * Y: [s2]
-                * Z: [s3]
-                * surface: [s4]
-
-         Returns:
-            :class:`SurfacePoints`
-         """
-        idx = np.array(idx, ndmin=1)
-        try:
-            surface_names = kwargs.pop('surface')
-            self.df.loc[idx, ['surface']] = surface_names
-            self.map_data_from_surfaces(self.surfaces, 'series', idx=idx)
-            self.map_data_from_surfaces(self.surfaces, 'id', idx=idx)
-            self.map_data_from_series(self.surfaces.series, 'order_series', idx=idx)
-            self.sort_table()
-        except KeyError:
-            pass
-
-        # keys = list(kwargs.keys())
-        #    is_surface = np.isin('surface', keys).all()
-
-        # Check idx exist in the df
-        assert np.isin(np.atleast_1d(idx), self.df.index).all(), 'Indices must exist in the dataframe to be modified.'
-
-        # Check the properties are valid
-        assert np.isin(list(kwargs.keys()), ['X', 'Y', 'Z', 'surface', 'smooth']).all(), \
-            'Properties must be one or more of the following: \'X\', \'Y\', \'Z\', ' '\'surface\''
-        # stack properties values
-        values = np.array(list(kwargs.values()))
-
-        # If we pass multiple index we need to transpose the numpy array
-        if type(idx) is list or type(idx) is np.ndarray:
-            values = values.T
-
-        # Selecting the properties passed to be modified
-        self.df.loc[idx, list(kwargs.keys())] = values
-
-        # if is_surface:
-        #     self.map_data_from_surfaces(self.surfaces, 'series', idx=idx)
-        #     self.map_data_from_surfaces(self.surfaces, 'id', idx=idx)
-        #     self.map_data_from_series(self.surfaces.series, 'order_series', idx=idx)
-        #     self.sort_table()
-
-        return self
-
-    @setdoc_pro([ds.file_path, ds.debug, ds.inplace])
-    def read_surface_points(self, file_path, debug=False, inplace=False,
-                            kwargs_pandas: dict = None, **kwargs, ):
-        """
-        Read tabular using pandas tools and if inplace set it properly to the surface points object.
-
-        Parameters:
-            file_path (str, path object, or file-like object): [s0]
-            debug (bool): [s1]
-            inplace (bool): [s2]
-            kwargs_pandas: kwargs for the panda function :func:`pn.read_csv`
-            **kwargs:
-                * update_surfaces (bool): If True add to the linked `Surfaces` object unique surface names read on
-                  the csv file
-                * coord_x_name (str): Name of the header on the csv for this attribute, e.g for coord_x. Default X
-                * coord_y_name (str): Name of the header on the csv for this attribute. Default Y.
-                * coord_z_name (str): Name of the header on the csv for this attribute. Default Z.
-                * surface_name (str): Name of the header on the csv for this attribute. Default formation
-
-        Returns:
-
-        See Also:
-            :meth:`GeometricData.read_data`
-        """
-        if 'sep' not in kwargs:
-            kwargs['sep'] = ','
-
-        coord_x_name = kwargs.get('coord_x_name', "X")
-        coord_y_name = kwargs.get('coord_y_name', "Y")
-        coord_z_name = kwargs.get('coord_z_name', "Z")
-        surface_name = kwargs.get('surface_name', "formation")
-
-        if kwargs_pandas is None:
-            kwargs_pandas = {}
-
-        if 'sep' not in kwargs_pandas:
-            kwargs_pandas['sep'] = ','
-
-        table = pn.read_csv(file_path, **kwargs_pandas)
-
-        if 'update_surfaces' in kwargs:
-            if kwargs['update_surfaces'] is True:
-                self.surfaces.add_surface(table[surface_name].unique())
-
-        if debug is True:
-            print('Debugging activated. Changes won\'t be saved.')
-            return table
-        else:
-            assert {coord_x_name, coord_y_name, coord_z_name, surface_name}.issubset(table.columns), \
-                "One or more columns do not match with the expected values " + str(table.columns)
-
-            if inplace:
-                c = np.array(self._columns_i_1)
-                surface_points_read = table.assign(**dict.fromkeys(c[~np.in1d(c, table.columns)], np.nan))
-                self.set_surface_points(surface_points_read[[coord_x_name, coord_y_name, coord_z_name]],
-                                        surface=surface_points_read[surface_name])
-            else:
-                return table
-
-    def set_default_surface_points(self):
-        """
-        Set a default point at the middle of the extent area to be able to start making the model
-        """
-        if self.df.shape[0] == 0:
-            self.add_surface_points(0.00001, 0.00001, 0.00001, self.surfaces.df['surface'].iloc[0])
-        return True
-
-    def update_annotations(self):
-        """
-        Add a column in the Dataframes with latex names for each input_data paramenter.
-
-        Returns:
-            :class:`SurfacePoints`
-        """
-        point_num = self.df.groupby('id').cumcount()
-        point_l = [r'${\bf{x}}_{\alpha \,{\bf{' + str(f) + '}},' + str(p) + '}$'
-                   for p, f in zip(point_num, self.df['id'])]
-
-        self.df['annotations'] = point_l
-        return self
-
-
-@setdoc_pro([Surfaces.__doc__, ds.coord_ori, ds.surface_sp, ds.pole_vector, ds.orientations])
-class Orientations(GeometricData):
-    """
-    Data child with specific methods to manipulate orientation data. It is initialize without arguments to give
-    flexibility to the origin of the data.
-
-    Args:
-        surfaces (:class:`Surfaces`): [s0]
-        coord (np.ndarray): [s1]
-        pole_vector (np.ndarray): [s3]
-        orientation (np.ndarray): [s4]
-        surface (list[str]): [s2]
-    Attributes:
-        df (:class:`pn.core.frame.DataFrames`): Pandas data frame containing the necessary information respect
-         the orientations of the model
-    """
-
-    def __init__(self, surfaces: Surfaces, coord=None, pole_vector=None, orientation=None, surface=None):
-        super().__init__(surfaces)
-        self._columns_o_all = ['X', 'Y', 'Z', 'G_x', 'G_y', 'G_z', 'dip', 'azimuth', 'polarity',
-                               'surface', 'series', 'id', 'order_series', 'surface_number']
-        self._columns_o_1 = ['X', 'Y', 'Z', 'X_r', 'Y_r', 'Z_r', 'G_x', 'G_y', 'G_z', 'dip', 'azimuth', 'polarity',
-                             'surface', 'series', 'id', 'order_series', 'isFault']
-        self._columns_o_num = ['X', 'Y', 'Z', 'X_r', 'Y_r', 'Z_r', 'G_x', 'G_y', 'G_z', 'dip', 'azimuth', 'polarity']
-        self._columns_o_rend = ['X', 'Y', 'Z', 'G_x', 'G_y', 'G_z', 'surface', 'color']
-
-        if (np.array(sys.version_info[:2]) <= np.array([3, 6])).all():
-            self.df: pn.DataFrame
-
-        self.set_orientations(coord, pole_vector, orientation, surface)
-
-    @setdoc_pro([ds.coord_ori, ds.surface_sp, ds.pole_vector, ds.orientations])
-    def set_orientations(self, coord: np.ndarray = None, pole_vector: np.ndarray = None,
-                         orientation: np.ndarray = None, surface: list = None):
-        """
-        Set coordinates, surface and orientation data.
-
-        If both are passed pole vector has priority over orientation
-
-        Args:
-            coord (np.ndarray): [s0]
-            pole_vector (np.ndarray): [s2]
-            orientation (np.ndarray): [s3]
-            surface (list[str]): [s1]
-
-        Returns:
-
-        """
-        self.df = pn.DataFrame(columns=['X', 'Y', 'Z', 'X_r', 'Y_r', 'Z_r', 'G_x', 'G_y', 'G_z', 'dip',
-                                        'azimuth', 'polarity', 'surface'], dtype=float)
-
-        self.df['surface'] = self.df['surface'].astype('category', copy=True)
-        self.df['surface'].cat.set_categories(self.surfaces.df['surface'].values, inplace=True)
-
-        pole_vector = check_for_nans(pole_vector)
-        orientation = check_for_nans(orientation)
-
-        if coord is not None and ((pole_vector is not None) or (orientation is not None)) and surface is not None:
-
-            self.df[['X', 'Y', 'Z']] = pn.DataFrame(coord)
-            self.df['surface'] = surface
-            if pole_vector is not None:
-                self.df['G_x'] = pole_vector[:, 0]
-                self.df['G_y'] = pole_vector[:, 1]
-                self.df['G_z'] = pole_vector[:, 2]
-                self.calculate_orientations()
-
-                if orientation is not None:
-                    warnings.warn('If pole_vector and orientation are passed pole_vector is used/')
-            else:
-                if orientation is not None:
-                    self.df['azimuth'] = orientation[:, 0]
-                    self.df['dip'] = orientation[:, 1]
-                    self.df['polarity'] = orientation[:, 2]
-                    self.calculate_gradient()
-                else:
-                    raise AttributeError('At least pole_vector or orientation should have been passed to reach'
-                                         'this point. Check previous condition')
-
-        self.df['surface'] = self.df['surface'].astype('category', copy=True)
-        self.df['surface'].cat.set_categories(self.surfaces.df['surface'].values, inplace=True)
-
-        self.init_dependent_properties()
-
-        # Add nugget effect
-        self.df['smooth'] = 0.01
-        assert ~self.df['surface'].isna().any(), 'Some of the surface passed does not exist in the Formation' \
-                                                 'object. %s' % self.df['surface'][self.df['surface'].isna()]
-
-    @setdoc_pro([ds.x, ds.y, ds.z, ds.surface_sp, ds.pole_vector, ds.orientations, ds.idx_sp])
-    def add_orientation(self, x, y, z, surface, pole_vector: Union[list, np.ndarray] = None,
-                        orientation: Union[list, np.ndarray] = None, idx=None):
-        """
-        Add orientation.
-
-        Args:
-            x (float, np.ndarray): [s0]
-            y (float, np.ndarray): [s1]
-            z (float, np.ndarray): [s2]
-            surface (list[str]): [s3]
-            pole_vector (np.ndarray): [s4]
-            orientation (np.ndarray): [s5]
-            idx (Optional[int, list[int]): [s6]
-
-        Returns:
-            Orientations
-        """
-        if pole_vector is None and orientation is None:
-            raise AttributeError('Either pole_vector or orientation must have a value. If both are passed pole_vector'
-                                 'has preference')
-
-        max_idx = self.df.index.max()
-
-        if idx is None:
-            idx = max_idx
-            if idx is np.nan:
-                idx = 0
-            else:
-                idx += 1
-
-        if max_idx is not np.nan:
-            self.df.loc[idx] = self.df.loc[max_idx]
-
-        if pole_vector is not None:
-            self.df.loc[idx, ['X', 'Y', 'Z', 'G_x', 'G_y', 'G_z']] = np.array([x, y, z, *pole_vector], dtype=float)
-            self.df.loc[idx, 'surface'] = surface
-
-            self.calculate_orientations(idx)
-
-            if orientation is not None:
-                warnings.warn('If pole_vector and orientation are passed pole_vector is used/')
-        else:
-            if orientation is not None:
-                self.df.loc[idx, ['X', 'Y', 'Z', ]] = np.array([x, y, z], dtype=float)
-                self.df.loc[idx, ['azimuth', 'dip', 'polarity']] = orientation.astype(float)
-                self.df.loc[idx, 'surface'] = surface
-
-                self.calculate_gradient(idx)
-            else:
-                raise AttributeError('At least pole_vector or orientation should have been passed to reach'
-                                     'this point. Check previous condition')
-        self.df.loc[idx, ['smooth']] = 0.01
-        self.df['surface'] = self.df['surface'].astype('category', copy=True)
-        self.df['surface'].cat.set_categories(self.surfaces.df['surface'].values, inplace=True)
-
-        self.df['series'] = self.df['series'].astype('category', copy=True)
-        self.df['series'].cat.set_categories(self.surfaces.df['series'].cat.categories, inplace=True)
-
-        self.map_data_from_surfaces(self.surfaces, 'series', idx=idx)
-        self.map_data_from_surfaces(self.surfaces, 'id', idx=idx)
-        self.map_data_from_series(self.surfaces.series, 'order_series', idx=idx)
-
-        self.sort_table()
-        return self
-
-    @setdoc_pro([ds.idx_sp])
-    def del_orientation(self, idx):
-        """
-        Delete orientation
-
-        Args:
-            idx (int, list[int]): [s0]
-
-        Returns:
-            :class:`Orientations`
-        """
-        self.df.drop(idx, inplace=True)
-
-    @setdoc_pro([ds.idx_sp, ds.surface_sp])
-    def modify_orientations(self, idx, **kwargs):
-        """
-         Allows modification of any of an orientation column at a given index.
-
-         Args:
-             idx (int, list[int]): [s0]
-             **kwargs:
-                * X
-                * Y
-                * Z
-                * G_x
-                * G_y
-                * G_z
-                * dip
-                * azimuth
-                * polarity
-                * surface (str): [s1]
-
-         Returns:
-
-         """
-
-        idx = np.array(idx, ndmin=1)
-        try:
-            surface_names = kwargs.pop('surface')
-            self.df.loc[idx, ['surface']] = surface_names
-            self.map_data_from_surfaces(self.surfaces, 'series', idx=idx)
-            self.map_data_from_surfaces(self.surfaces, 'id', idx=idx)
-            self.map_data_from_series(self.surfaces.series, 'order_series', idx=idx)
-            self.sort_table()
-        except KeyError:
-            pass
-
-        keys = list(kwargs.keys())
-        # is_surface_ = np.isin('surface', keys)
-        # is_surface = is_surface_.all()
-
-        # Check idx exist in the df
-        assert np.isin(np.atleast_1d(idx), self.df.index).all(), 'Indices must exist in the dataframe to be modified.'
-
-        # Check the properties are valid
-        assert np.isin(list(kwargs.keys()), ['X', 'Y', 'Z', 'G_x', 'G_y', 'G_z', 'dip',
-                                             'azimuth', 'polarity', 'surface', 'smooth']).all(), \
-            'Properties must be one or more of the following: \'X\', \'Y\', \'Z\', \'G_x\', \'G_y\', \'G_z\', \'dip,\'' \
-            '\'azimuth\', \'polarity\', \'surface\''
-
-        # stack properties values
-        values = np.atleast_1d(list(kwargs.values()))
-
-        # If we pass multiple index we need to transpose the numpy array
-        if type(idx) is list or type(idx) is np.ndarray:
-            values = values.T
-
-        # Selecting the properties passed to be modified
-        self.df.loc[idx, list(kwargs.keys())] = values.astype('float64')
-
-        if np.isin(list(kwargs.keys()), ['G_x', 'G_y', 'G_z']).any():
-            self.calculate_orientations(idx)
-        else:
-            if np.isin(list(kwargs.keys()), ['azimuth', 'dip', 'polarity']).any():
-                self.calculate_gradient(idx)
-        return self
-
-    def calculate_gradient(self, idx=None):
-        """
-        Calculate the gradient vector of module 1 given dip and azimuth to be able to plot the orientations
-        """
-        if idx is None:
-            self.df['G_x'] = np.sin(np.deg2rad(self.df["dip"].astype('float'))) * \
-                             np.sin(np.deg2rad(self.df["azimuth"].astype('float'))) * \
-                             self.df["polarity"].astype('float') + 1e-12
-            self.df['G_y'] = np.sin(np.deg2rad(self.df["dip"].astype('float'))) * \
-                             np.cos(np.deg2rad(self.df["azimuth"].astype('float'))) * \
-                             self.df["polarity"].astype('float') + 1e-12
-            self.df['G_z'] = np.cos(np.deg2rad(self.df["dip"].astype('float'))) * \
-                             self.df["polarity"].astype('float') + 1e-12
-        else:
-            self.df.loc[idx, 'G_x'] = np.sin(np.deg2rad(self.df.loc[idx, "dip"].astype('float'))) * \
-                                      np.sin(np.deg2rad(self.df.loc[idx, "azimuth"].astype('float'))) * \
-                                      self.df.loc[idx, "polarity"].astype('float') + 1e-12
-            self.df.loc[idx, 'G_y'] = np.sin(np.deg2rad(self.df.loc[idx, "dip"].astype('float'))) * \
-                                      np.cos(np.deg2rad(self.df.loc[idx, "azimuth"].astype('float'))) * \
-                                      self.df.loc[idx, "polarity"].astype('float') + 1e-12
-            self.df.loc[idx, 'G_z'] = np.cos(np.deg2rad(self.df.loc[idx, "dip"].astype('float'))) * \
-                                      self.df.loc[idx, "polarity"].astype('float') + 1e-12
-        return True
-
-    def calculate_orientations(self, idx=None):
-        """
-        Calculate and update the orientation data (azimuth and dip) from gradients in the data frame.
-
-        Authors: Elisa Heim, Miguel de la Varga
-        """
-        if idx is None:
-            self.df['polarity'] = 1
-            self.df["dip"] = np.rad2deg(np.nan_to_num(np.arccos(self.df["G_z"] / self.df["polarity"])))
-
-            self.df["azimuth"] = np.rad2deg(np.nan_to_num(np.arctan2(self.df["G_x"] / self.df["polarity"],
-                                                                     self.df["G_y"] / self.df["polarity"])))
-            self.df["azimuth"][self.df["azimuth"] < 0] += 360  # shift values from [-pi, 0] to [pi,2*pi]
-            self.df["azimuth"][self.df["dip"] < 0.001] = 0  # because if dip is zero azimuth is undefined
-
-        else:
-
-            self.df.loc[idx, 'polarity'] = 1
-            self.df.loc[idx, "dip"] = np.rad2deg(np.nan_to_num(np.arccos(self.df.loc[idx, "G_z"] /
-                                                                         self.df.loc[idx, "polarity"])))
-
-            self.df.loc[idx, "azimuth"] = np.rad2deg(np.nan_to_num(
-                np.arctan2(self.df.loc[idx, "G_x"] / self.df.loc[idx, "polarity"],
-                           self.df.loc[idx, "G_y"] / self.df.loc[idx, "polarity"])))
-
-            self.df["azimuth"][self.df["azimuth"] < 0] += 360  # shift values from [-pi, 0] to [pi,2*pi]
-            self.df["azimuth"][self.df["dip"] < 0.001] = 0  # because if dip is zero azimuth is undefined
-
-        return True
-
-    @setdoc_pro([SurfacePoints.__doc__])
-    def create_orientation_from_surface_points(self, surface_points: SurfacePoints, indices):
-        # TODO test!!!!
-        """
-        Create and set orientations from at least 3 points categories_df
-
-        Args:
-            surface_points (:class:`SurfacePoints`): [s0]
-            indices (list[int]): indices of the surface point used to generate the orientation. At least
-             3 independent points will need to be passed.
-        """
-        selected_points = surface_points.df[['X', 'Y', 'Z']].loc[indices].values.T
-
-        center, normal = self.plane_fit(selected_points)
-        orientation = self.get_orientation(normal)
-
-        return np.array([*center, *orientation, *normal])
-
-    def set_default_orientation(self):
-        """
-        Set a default point at the middle of the extent area to be able to start making the model
-        """
-        if self.df.shape[0] == 0:
-            self.add_orientation(.00001, .00001, .00001,
-                                 self.surfaces.df['surface'].iloc[0],
-                                 [0, 0, 1],
-                                 )
-
-    @setdoc_pro([ds.file_path, ds.debug, ds.inplace])
-    def read_orientations(self, file_path, debug=False, inplace=True, kwargs_pandas: dict = None, **kwargs):
-        """
-        Read tabular using pandas tools and if inplace set it properly to the surface points object.
-
-        Args:
-            file_path (str, path object, or file-like object): [s0]
-            debug (bool): [s1]
-            inplace (bool): [s2]
-            kwargs_pandas: kwargs for the panda function :func:`pn.read_csv`
-            **kwargs:
-                * update_surfaces (bool): If True add to the linked `Surfaces` object unique surface names read on
-                  the csv file
-                * coord_x_name (str): Name of the header on the csv for this attribute, e.g for coord_x. Default X
-                * coord_y_name (str): Name of the header on the csv for this attribute. Default Y
-                * coord_z_name (str): Name of the header on the csv for this attribute. Default Z
-                * coord_x_name (str): Name of the header on the csv for this attribute. Default G_x
-                * coord_y_name (str): Name of the header on the csv for this attribute. Default G_y
-                * coord_z_name (str): Name of the header on the csv for this attribute. Default G_z
-                * azimuth_name (str): Name of the header on the csv for this attribute. Default azimuth
-                * dip_name     (str): Name of the header on the csv for this attribute. Default dip
-                * polarity_name (str): Name of the header on the csv for this attribute. Default polarity
-                * surface_name (str): Name of the header on the csv for this attribute. Default formation
-
-
-        Returns:
-
-        See Also:
-            :meth:`GeometricData.read_data`
-        """
-        coord_x_name = kwargs.get('coord_x_name', "X")
-        coord_y_name = kwargs.get('coord_y_name', "Y")
-        coord_z_name = kwargs.get('coord_z_name', "Z")
-        g_x_name = kwargs.get('G_x_name', 'G_x')
-        g_y_name = kwargs.get('G_y_name', 'G_y')
-        g_z_name = kwargs.get('G_z_name', 'G_z')
-        azimuth_name = kwargs.get('azimuth_name', 'azimuth')
-        dip_name = kwargs.get('dip_name', 'dip')
-        polarity_name = kwargs.get('polarity_name', 'polarity')
-        surface_name = kwargs.get('surface_name', "formation")
-
-        if kwargs_pandas is None:
-            kwargs_pandas = {}
-
-        if 'sep' not in kwargs_pandas:
-            kwargs_pandas['sep'] = ','
-
-        table = pn.read_csv(file_path, **kwargs_pandas)
-
-        if 'update_surfaces' in kwargs:
-            if kwargs['update_surfaces'] is True:
-                self.surfaces.add_surface(table[surface_name].unique())
-
-        if debug is True:
-            print('Debugging activated. Changes won\'t be saved.')
-            return table
-
-        else:
-            assert np.logical_or({coord_x_name, coord_y_name, coord_z_name, dip_name, azimuth_name,
-                                  polarity_name, surface_name}.issubset(table.columns),
-                                 {coord_x_name, coord_y_name, coord_z_name, g_x_name, g_y_name, g_z_name,
-                                  polarity_name, surface_name}.issubset(table.columns)), \
-                "One or more columns do not match with the expected values, which are: \n" + \
-                "- the locations of the measurement points '{}','{}' and '{}' \n".format(coord_x_name, coord_y_name,
-                                                                                         coord_z_name) + \
-                "- EITHER '{}' (trend direction indicated by an angle between 0 and 360 with North at 0 AND " \
-                "'{}' (inclination angle, measured from horizontal plane downwards, between 0 and 90 degrees) \n".format(
-                    azimuth_name, dip_name) + \
-                "- OR the pole vectors of the orientation in a cartesian system '{}','{}' and '{}' \n".format(g_x_name,
-                                                                                                              g_y_name,
-                                                                                                              g_z_name) + \
-                "- the '{}' of the orientation, can be normal (1) or reversed (-1) \n".format(polarity_name) + \
-                "- the name of the surface: '{}'\n".format(surface_name) + \
-                "Your headers are " + str(list(table.columns))
-
-            if inplace:
-                # self.categories_df[table.columns] = table
-                c = np.array(self._columns_o_1)
-                orientations_read = table.assign(**dict.fromkeys(c[~np.in1d(c, table.columns)], np.nan))
-                self.set_orientations(coord=orientations_read[[coord_x_name, coord_y_name, coord_z_name]],
-                                      pole_vector=orientations_read[[g_x_name, g_y_name, g_z_name]].values,
-                                      orientation=orientations_read[[azimuth_name, dip_name, polarity_name]].values,
-                                      surface=orientations_read[surface_name])
-            else:
-                return table
-
-    def update_annotations(self):
-        """
-        Add a column in the Dataframes with latex names for each input_data paramenter.
-
-        Returns:
-
-        """
-        orientation_num = self.df.groupby('id').cumcount()
-        foli_l = [r'${\bf{x}}_{\beta \,{\bf{' + str(f) + '}},' + str(p) + '}$'
-                  for p, f in zip(orientation_num, self.df['id'])]
-
-        self.df['annotations'] = foli_l
-        return self
-
-    @staticmethod
-    def get_orientation(normal):
-        """Get orientation (dip, azimuth, polarity ) for points in all point set"""
-
-        # calculate dip
-        dip = np.arccos(normal[2]) / np.pi * 180.
-
-        # calculate dip direction
-        # +/+
-        if normal[0] >= 0 and normal[1] > 0:
-            dip_direction = np.arctan(normal[0] / normal[1]) / np.pi * 180.
-        # border cases where arctan not defined:
-        elif normal[0] > 0 and normal[1] == 0:
-            dip_direction = 90
-        elif normal[0] < 0 and normal[1] == 0:
-            dip_direction = 270
-        # +-/-
-        elif normal[1] < 0:
-            dip_direction = 180 + np.arctan(normal[0] / normal[1]) / np.pi * 180.
-        # -/-
-        elif normal[0] < 0 >= normal[1]:
-            dip_direction = 360 + np.arctan(normal[0] / normal[1]) / np.pi * 180.
-        # if dip is just straight up vertical
-        elif normal[0] == 0 and normal[1] == 0:
-            dip_direction = 0
-
-        else:
-            raise ValueError('The values of normal are not valid.')
-
-        if -90 < dip < 90:
-            polarity = 1
-        else:
-            polarity = -1
-
-        return dip, dip_direction, polarity
-
-    @staticmethod
-    def plane_fit(point_list):
-        """
-        Fit plane to points in PointSet
-        Fit an d-dimensional plane to the points in a point set.
-        adjusted from: http://stackoverflow.com/questions/12299540/plane-fitting-to-4-or-more-xyz-points
-
-        Args:
-            point_list (array_like): array of points XYZ
-
-        Returns:
-            Return a point, p, on the plane (the point-cloud centroid),
-            and the normal, n.
-        """
-
-        points = point_list
-
-        from numpy.linalg import svd
-        points = np.reshape(points, (np.shape(points)[0], -1))  # Collapse trialing dimensions
-        assert points.shape[0] <= points.shape[1], "There are only {} points in {} dimensions.".format(points.shape[1],
-                                                                                                       points.shape[0])
-        ctr = points.mean(axis=1)
-        x = points - ctr[:, np.newaxis]
-        M = np.dot(x, x.T)  # Could also use np.cov(x) here.
-
-        # ctr = Point(x=ctr[0], y=ctr[1], z=ctr[2], type='utm', zone=self.points[0].zone)
-        normal = svd(M)[0][:, -1]
-        # return ctr, svd(M)[0][:, -1]
-        if normal[2] < 0:
-            normal = - normal
-
-        return ctr, normal
-
-
-@setdoc_pro([SurfacePoints.__doc__, Orientations.__doc__, Grid.__doc__])
-class RescaledData(object):
-    """
-    Auxiliary class to rescale the coordinates between 0 and 1 to increase float stability.
-
-    Attributes:
-        df (:class:`pn.DataFrame`): Data frame containing the rescaling factor and centers
-        surface_points (:class:`SurfacePoints`): [s0]
-        orientations (:class:`Orientations`): [s1]
-        grid (:class:`Grid`): [s2]
-
-    Args:
-        surface_points (:class:`SurfacePoints`):
-        orientations (:class:`Orientations`):
-        grid (:class:`Grid`):
-        rescaling_factor (float): value which divide all coordinates
-        centers (list[float]): New center of the coordinates after shifting
-    """
-
-    def __init__(self, surface_points: SurfacePoints, orientations: Orientations, grid: Grid,
-                 rescaling_factor: float = None, centers: Union[list, pn.DataFrame] = None):
-
-        self.surface_points = surface_points
-        self.orientations = orientations
-        self.grid = grid
-
-        self.df = pn.DataFrame(np.array([rescaling_factor, centers]).reshape(1, -1),
-                               index=['values'],
-                               columns=['rescaling factor', 'centers'])
-
-        self.rescale_data(rescaling_factor=rescaling_factor, centers=centers)
-
-    def __repr__(self):
-        return self.df.T.to_string()
-
-    def _repr_html_(self):
-        return self.df.T.to_html()
-
-    @setdoc_pro([ds.centers, ds.rescaling_factor])
-    def modify_rescaling_parameters(self, attribute, value):
-        """
-        Modify the parameters used to rescale data
-
-        Args:
-            attribute (str): Attribute to be modified. It can be: centers, rescaling factor
-            value (float, list[float]):
-                * centers: [s0]
-                * rescaling factor: [s1]
-
-        Returns:
-
-        """
-        assert np.isin(attribute, self.df.columns).all(), 'Valid attributes are: ' + np.array2string(self.df.columns)
-
-        if attribute == 'centers':
-            try:
-                assert value.shape[0] is 3
-
-                self.df.loc['values', attribute] = value
-
-            except AssertionError:
-                print('centers length must be 3: XYZ')
-
-        else:
-            self.df.loc['values', attribute] = value
-
-    @setdoc_pro([ds.centers, ds.rescaling_factor])
-    def rescale_data(self, rescaling_factor=None, centers=None):
-        """
-        Rescale inplace: surface_points, orientations---adding columns in the categories_df---and grid---adding values_r
-        attributes. The rescaled values will get stored on the linked objects.
-
-        Args:
-            rescaling_factor: [s1]
-            centers: [s0]
-
-        Returns:
-
-        """
-        max_coord, min_coord = self.max_min_coord(self.surface_points, self.orientations)
-        if rescaling_factor is None:
-            self.df['rescaling factor'] = self.compute_rescaling_factor(self.surface_points, self.orientations,
-                                                                        max_coord, min_coord)
-        else:
-            self.df['rescaling factor'] = rescaling_factor
-        if centers is None:
-            self.df.at['values', 'centers'] = self.compute_data_center(self.surface_points, self.orientations,
-                                                                       max_coord, min_coord)
-        else:
-            self.df.at['values', 'centers'] = centers
-
-        self.set_rescaled_surface_points()
-        self.set_rescaled_orientations()
-        self.set_rescaled_grid()
-        return True
-
-    def get_rescaled_surface_points(self):
-        """
-        Get the rescaled coordinates. return an image of the interface and orientations categories_df with the X_r..
-         columns
-
-        Returns:
-            :attr:`SurfacePoints.df[['X_r', 'Y_r', 'Z_r']]`
-        """
-        return self.surface_points.df[['X_r', 'Y_r', 'Z_r']],
-
-    def get_rescaled_orientations(self):
-        """
-        Get the rescaled coordinates. return an image of the interface and orientations categories_df with the X_r..
-         columns.
-
-        Returns:
-            :attr:`Orientations.df[['X_r', 'Y_r', 'Z_r']]`
-        """
-        return self.orientations.df[['X_r', 'Y_r', 'Z_r']]
-
-    @staticmethod
-    @setdoc_pro([SurfacePoints.__doc__, Orientations.__doc__])
-    def max_min_coord(surface_points=None, orientations=None):
-        """
-        Find the maximum and minimum location of any input data in each cartesian coordinate
-
-        Args:
-            surface_points (:class:`SurfacePoints`): [s0]
-            orientations (:class:`Orientations`): [s1]
-
-        Returns:
-            tuple: max[XYZ], min[XYZ]
-        """
-        if surface_points is None:
-            if orientations is None:
-                raise AttributeError('You must pass at least one Data object')
-            else:
-                df = orientations.df
-        else:
-            if orientations is None:
-                df = surface_points.df
-            else:
-                df = pn.concat([orientations.df, surface_points.df], sort=False)
-
-        max_coord = df.max()[['X', 'Y', 'Z']]
-        min_coord = df.min()[['X', 'Y', 'Z']]
-        return max_coord, min_coord
-
-    @setdoc_pro([SurfacePoints.__doc__, Orientations.__doc__, ds.centers])
-    def compute_data_center(self, surface_points=None, orientations=None,
-                            max_coord=None, min_coord=None, inplace=True):
-        """
-        Calculate the center of the data once it is shifted between 0 and 1.
-
-        Args:
-            surface_points (:class:`SurfacePoints`): [s0]
-            orientations (:class:`Orientations`): [s1]
-            max_coord (float): Max XYZ coordinates of all GeometricData
-            min_coord (float): Min XYZ coordinates of all GeometricData
-            inplace (bool): if True modify the self.df rescaling factor attribute
-
-        Returns:
-            np.array: [s2]
-        """
-
-        if max_coord is None or min_coord is None:
-            max_coord, min_coord = self.max_min_coord(surface_points, orientations)
-
-        # Get the centers of every axis
-        centers = ((max_coord + min_coord) / 2).astype(float).values
-        if inplace is True:
-            self.df.at['values', 'centers'] = centers
-        return centers
-
-    # def update_centers(self, surface_points=None, orientations=None, max_coord=None, min_coord=None):
-    #     # TODO this should update the additional data
-    #     self.compute_data_center(surface_points, orientations, max_coord, min_coord, inplace=True)
-
-    @setdoc_pro([SurfacePoints.__doc__, Orientations.__doc__, ds.rescaling_factor])
-    def compute_rescaling_factor(self, surface_points=None, orientations=None,
-                                 max_coord=None, min_coord=None, inplace=True):
-        """
-        Calculate the rescaling factor of the data to keep all coordinates between 0 and 1
-
-        Args:
-            surface_points (:class:`SurfacePoints`): [s0]
-            orientations (:class:`Orientations`): [s1]
-            max_coord (float): Max XYZ coordinates of all GeometricData
-            min_coord (float): Min XYZ coordinates of all GeometricData
-            inplace (bool): if True modify the self.df rescaling factor attribute
-
-        Returns:
-            float: [s2]
-        """
-
-        if max_coord is None or min_coord is None:
-            max_coord, min_coord = self.max_min_coord(surface_points, orientations)
-        rescaling_factor_val = (2 * np.max(max_coord - min_coord))
-        if inplace is True:
-            self.df['rescaling factor'] = rescaling_factor_val
-        return rescaling_factor_val
-
-    # def update_rescaling_factor(self, surface_points=None, orientations=None,
-    #                             max_coord=None, min_coord=None):
-    #     self.compute_rescaling_factor(surface_points, orientations, max_coord, min_coord, inplace=True)
-
-    @staticmethod
-    @setdoc_pro([SurfacePoints.__doc__, compute_data_center.__doc__, compute_rescaling_factor.__doc__, ds.idx_sp])
-    def rescale_surface_points(surface_points, rescaling_factor, centers, idx: list = None):
-        """
-        Rescale inplace: surface_points. The rescaled values will get stored on the linked objects.
-
-        Args:
-            surface_points (:class:`SurfacePoints`): [s0]
-            rescaling_factor: [s2]
-            centers: [s1]
-            idx (int, list of int): [s3]
-
-        Returns:
-
-        """
-
-        if idx is None:
-            idx = surface_points.df.index
-
-        # Change the coordinates of surface_points
-        new_coord_surface_points = (surface_points.df.loc[idx, ['X', 'Y', 'Z']] -
-                                    centers) / rescaling_factor + 0.5001
-
-        new_coord_surface_points.rename(columns={"X": "X_r", "Y": "Y_r", "Z": 'Z_r'}, inplace=True)
-        return new_coord_surface_points
-
-    @setdoc_pro(ds.idx_sp)
-    def set_rescaled_surface_points(self, idx: Union[list, np.ndarray] = None):
-        """
-        Set the rescaled coordinates into the surface_points categories_df
-
-        Args:
-            idx (int, list of int): [s0]
-
-        Returns:
-
-        """
-        if idx is None:
-            idx = self.surface_points.df.index
-        idx = np.atleast_1d(idx)
-
-        self.surface_points.df.loc[idx, ['X_r', 'Y_r', 'Z_r']] = self.rescale_surface_points(
-            self.surface_points, self.df.loc['values', 'rescaling factor'], self.df.loc['values', 'centers'], idx=idx)
-
-        return self.surface_points
-
-    def rescale_data_point(self, data_points: np.ndarray, rescaling_factor=None, centers=None):
-        """This method now is very similar to set_rescaled_surface_points passing an index"""
-        if rescaling_factor is None:
-            rescaling_factor = self.df.loc['values', 'rescaling factor']
-        if centers is None:
-            centers = self.df.loc['values', 'centers']
-
-        rescaled_data_point = (data_points - centers) / rescaling_factor + 0.5001
-
-        return rescaled_data_point
-
-    @staticmethod
-    @setdoc_pro([Orientations.__doc__, compute_data_center.__doc__, compute_rescaling_factor.__doc__, ds.idx_sp])
-    def rescale_orientations(orientations, rescaling_factor, centers, idx: list = None):
-        """
-        Rescale inplace: surface_points. The rescaled values will get stored on the linked objects.
-
-        Args:
-            orientations (:class:`Orientations`): [s0]
-            rescaling_factor: [s2]
-            centers: [s1]
-            idx (int, list of int): [s3]
-
-        Returns:
-
-        """
-        if idx is None:
-            idx = orientations.df.index
-
-        # Change the coordinates of orientations
-        new_coord_orientations = (orientations.df.loc[idx, ['X', 'Y', 'Z']] -
-                                  centers) / rescaling_factor + 0.5001
-
-        new_coord_orientations.rename(columns={"X": "X_r", "Y": "Y_r", "Z": 'Z_r'}, inplace=True)
-
-        return new_coord_orientations
-
-    @setdoc_pro(ds.idx_sp)
-    def set_rescaled_orientations(self, idx: Union[list, np.ndarray] = None):
-        """
-        Set the rescaled coordinates into the surface_points categories_df
-
-        Args:
-            idx (int, list of int): [s0]
-
-        Returns:
-
-        """
-        if idx is None:
-            idx = self.orientations.df.index
-        idx = np.atleast_1d(idx)
-
-        self.orientations.df.loc[idx, ['X_r', 'Y_r', 'Z_r']] = self.rescale_orientations(
-            self.orientations, self.df.loc['values', 'rescaling factor'], self.df.loc['values', 'centers'], idx=idx)
-        return True
-
-    @staticmethod
-    def rescale_grid(grid, rescaling_factor, centers: pn.DataFrame):
-        new_grid_extent = (grid.regular_grid.extent - np.repeat(centers, 2)) / rescaling_factor + 0.5001
-        new_grid_values = (grid.values - centers) / rescaling_factor + 0.5001
-        return new_grid_extent, new_grid_values
-
-    def set_rescaled_grid(self):
-        """
-        Set the rescaled coordinates and extent into a grid object
-        """
-
-        self.grid.extent_r, self.grid.values_r = self.rescale_grid(self.grid, self.df.loc['values', 'rescaling factor'],
-                                                                   self.df.loc['values', 'centers'])
-
-
-@setdoc_pro([SurfacePoints.__doc__, Orientations.__doc__, Surfaces.__doc__, Faults.__doc__])
-class Structure(object):
-    """
-    The structure_data class analyse the different lengths of subset in the interface and orientations categories_df
-    to pass them to the theano function.
-
-    Attributes:
-        surface_points (:class:`SurfacePoints`): [s0]
-        orientations (:class:`Orientations`): [s1]
-        surfaces (:class:`Surfaces`): [s2]
-        faults (:class:`Faults`): [s3]
-        df (:class:`pn.DataFrame`):
-            * len surfaces surface_points (list): length of each surface/fault in surface_points
-            * len series surface_points (list) : length of each series in surface_points
-            * len series orientations (list) : length of each series in orientations
-            * number surfaces per series (list): number of surfaces per series
-            * ...
-    Args:
-        surface_points (:class:`SurfacePoints`): [s0]
-        orientations (:class:`Orientations`): [s1]
-        surfaces (:class:`Surfaces`): [s2]
-        faults (:class:`Faults`): [s3]
-
-    """
-
-    def __init__(self, surface_points: SurfacePoints, orientations: Orientations, surfaces: Surfaces, faults: Faults):
-        self.surface_points = surface_points
-        self.orientations = orientations
-        self.surfaces = surfaces
-        self.faults = faults
-
-        df_ = pn.DataFrame(np.array(['False', 'False', -1, -1, -1, -1, -1, -1, -1], ).reshape(1, -1),
-                           index=['values'],
-                           columns=['isLith', 'isFault',
-                                    'number faults', 'number surfaces', 'number series',
-                                    'number surfaces per series',
-                                    'len surfaces surface_points', 'len series surface_points',
-                                    'len series orientations'])
-
-        self.df = df_.astype({'isLith': bool, 'isFault': bool, 'number faults': int,
-                              'number surfaces': int, 'number series': int})
-
-        self.update_structure_from_input()
-
-    def __repr__(self):
-        return self.df.T.to_string()
-
-    def _repr_html_(self):
-        return self.df.T.to_html()
-
-    def update_structure_from_input(self):
-        """
-        Update all fields dependent on the linked Data objects.
-
-        Returns:
-            bool: True
-        """
-        self.set_length_surfaces_i()
-        self.set_series_and_length_series_i()
-        self.set_length_series_o()
-        self.set_number_of_surfaces_per_series()
-        self.set_number_of_faults()
-        self.set_number_of_surfaces()
-        self.set_is_lith_is_fault()
-        return True
-
-    def set_length_surfaces_i(self):
-        """
-        Set the length of each **surface** on `SurfacePoints` i.e. how many data points are for each surface
-
->>>>>>> 23c03fbe
         Returns:
             :class:`pn.DataFrame`: df where Structural data is stored
 
@@ -2637,7 +943,7 @@
         # Array containing the size of every series. SurfacePoints.
         points_count = self.surface_points.df['order_series'].value_counts(sort=False)
         len_series_i = np.zeros(len_series, dtype=int)
-        len_series_i[points_count.index - 1] = points_count.values
+        len_series_i[points_count.index-1] = points_count.values
 
         if len_series_i.shape[0] is 0:
             len_series_i = np.insert(len_series_i, 0, 0)
@@ -2656,9 +962,9 @@
         """
         # Array containing the size of every series. orientations.
 
-        len_series_o = np.zeros(self.surfaces.series.df.shape[0], dtype=int)
+        len_series_o = np.zeros(self.surfaces.series.df.shape[0],dtype=int)
         ori_count = self.orientations.df['order_series'].value_counts(sort=False)
-        len_series_o[ori_count.index - 1] = ori_count.values
+        len_series_o[ori_count.index-1] = ori_count.values
 
         self.df.at['values', 'len series orientations'] = len_series_o
 
@@ -2672,11 +978,11 @@
             :class:`pn.DataFrame`: df where Structural data is stored
 
         """
-        len_sps = np.zeros(self.surfaces.series.df.shape[0], dtype=int)
-        surf_count = self.surface_points.df.groupby('order_series'). \
+        len_sps = np.zeros(self.surfaces.series.df.shape[0],dtype=int)
+        surf_count = self.surface_points.df.groupby('order_series').\
             surface.nunique()
 
-        len_sps[surf_count.index - 1] = surf_count.values
+        len_sps[surf_count.index-1] = surf_count.values
 
         self.df.at['values', 'number surfaces per series'] = len_sps
         return self.df
@@ -2713,7 +1019,7 @@
         Returns:
             :class:`pn.DataFrame`: df where Structural data is stored
         """
-        self.df['isLith'] = True if self.df.loc['values', 'number series'] >= self.df.loc['values', 'number faults'] \
+        self.df['isLith'] = True if self.df.loc['values', 'number series'] >= self.df.loc['values', 'number faults']\
             else False
         self.df['isFault'] = True if self.df.loc['values', 'number faults'] > 0 else False
 
@@ -2728,7 +1034,6 @@
          change among those categories.
 
      """
-
     def __init__(self):
         df_ = pn.DataFrame(np.array(['float32', 'geology', 'fast_compile', 'cpu', None]).reshape(1, -1),
                            index=['values'],
@@ -2741,12 +1046,7 @@
         self.df['dtype'].cat.set_categories(['float32', 'float64'], inplace=True)
         self.df['theano_optimizer'].cat.set_categories(['fast_run', 'fast_compile'], inplace=True)
         self.df['device'].cat.set_categories(['cpu', 'cuda'], inplace=True)
-<<<<<<< HEAD
-
-=======
-        # self.df['output'].cat.set_categories(['geology', 'gradients'], inplace=True)
-        # self.df.at['values', 'verbosity'] = []
->>>>>>> 23c03fbe
+
         self.default_options()
 
     def __repr__(self):
@@ -2784,7 +1084,6 @@
         else:
             self.df.loc['values', 'dtype'] = 'float32'
 
-        # self.df.loc['values', 'output'] = 'geology'
         self.df.loc['values', 'theano_optimizer'] = 'fast_compile'
         return True
 
@@ -2987,21 +1286,16 @@
         rescaling_data (:class:`RescaledData`):
 
     """
-<<<<<<< HEAD
     def __init__(self, surface_points, orientations, grid: Grid,
                  faults, surfaces: Surfaces, rescaling):
 
-=======
-
-    def __init__(self, surface_points: SurfacePoints, orientations: Orientations, grid: Grid,
-                 faults: Faults, surfaces: Surfaces, rescaling: RescaledData):
->>>>>>> 23c03fbe
         self.structure_data = Structure(surface_points, orientations, surfaces, faults)
         self.options = Options()
         self.kriging_data = KrigingParameters(grid, self.structure_data)
         self.rescaling_data = rescaling
 
     def __repr__(self):
+
         concat_ = self.get_additional_data()
         return concat_.to_string()
 
@@ -3033,6 +1327,6 @@
         Update fields dependent on input data sucha as structure and universal kriging grade
         """
         self.structure_data.update_structure_from_input()
-        if len(self.kriging_data.df.loc['values', 'drift equations']) < \
+        if len(self.kriging_data.df.loc['values', 'drift equations']) <\
                 self.structure_data.df.loc['values', 'number series']:
             self.kriging_data.set_u_grade()