--- conflicted
+++ resolved
@@ -177,11 +177,7 @@
 
     def set_inactive(self, grid_name: str):
         where = self.grid_types == grid_name
-<<<<<<< HEAD
-        self.active_grids[where] = False
-=======
         self.active_grids = self.active_grids ^ where
->>>>>>> 4abf37f3
         self.update_grid_values()
         return self.active_grids
 
