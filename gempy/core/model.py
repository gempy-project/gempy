--- conflicted
+++ resolved
@@ -575,16 +575,9 @@
         d['id'] = d['surface'].map(self.surfaces.df.set_index('surface')['id'])
         d['order_series'] = d['series'].map(self.series.df['order_series'])
 
-<<<<<<< HEAD
     @plot_set_topography
     def set_topography(self, source='random', **kwargs):
         #
-=======
-    def update_from_additional_data(self):
-        pass
-
-    def set_topography(self, source = 'random', **kwargs):
->>>>>>> d745734e
         """
         Args:
             mode: 'random': random topography is generated (based on a fractal grid).
