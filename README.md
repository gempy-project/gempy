--- conflicted
+++ resolved
@@ -55,12 +55,8 @@
 We can, for example, include uncertainties with respect to the z-position of layer boundaries
 in the model space. Simple Monte Carlo simulation via PyMC will then result in different model realizations:
 
-<<<<<<< HEAD
-![alt-text-1](docs/source/images/gempy_zunc.pngs) [alt-text-2](docs/source/images/model_wobble.gif){:height="36px" width="10"}
-=======
 <img src="docs/source/images/gempy_zunc.png" width="400" height="400"> <img src="docs/source/images/model_wobble.gif" width="480" height="400">
 
->>>>>>> 6a15bb59
 
 This opens the path to...
 
