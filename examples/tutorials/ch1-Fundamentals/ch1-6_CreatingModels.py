--- conflicted
+++ resolved
@@ -23,15 +23,10 @@
 import theano
 import qgrid
 
-<<<<<<< HEAD
-#gp.save_model(geo_model, 'CreateModelTuto5', path=os.pardir+'/data/gempy_models')
-
-=======
 # %% 
 #gp.save_model(geo_model, 'CreateModelTuto5', path=os.pardir+'/data/gempy_models')
 
 # %% 
->>>>>>> e159c836
 data_path= '../..'
 if False:
     geo_model = gp.load_model('Tutorial_ch1-6_CreatingModels', path=data_path+'/data/gempy_models')
@@ -44,14 +39,6 @@
     geo_model.add_surface_points(600, 300, -500, 'surface1')
 
 
-<<<<<<< HEAD
-
-######################################################################
-# Some default values but to make the model a bit faster but they are not
-# necessary:
-# 
-=======
->>>>>>> e159c836
 
 # %%
 # Some default values but to make the model a bit faster but they are not
@@ -61,12 +48,6 @@
 # %% 
 gp.set_interpolation_data(geo_model, theano_optimizer='fast_run',  verbose=[])
 
-<<<<<<< HEAD
-geo_model.additional_data
-
-gp.compute_model(geo_model, debug=False,compute_mesh=False, sort_surfaces=False)
-
-=======
 # %% 
 geo_model.additional_data
 
@@ -74,27 +55,10 @@
 gp.compute_model(geo_model, debug=False,compute_mesh=False, sort_surfaces=False)
 
 # %% 
->>>>>>> e159c836
 gp.plot.plot_section(geo_model, cell_number=25,
                          direction='x', show_data=True)
 
 
-<<<<<<< HEAD
-gp.plot.plot_scalar_field(geo_model, 25, direction='x', series=0)
-
-vtk_object = gp.plot.plot_3D(geo_model, render_surfaces=True, silent=True)
-
-vtk_object.real_time =True
-
-geo_model.modify_surface_points(0, X=-500,
-                               plot_object=vtk_object)
-
-
-######################################################################
-# Passing the vtk object to qgrid
-# -------------------------------
-# 
-=======
 # %% 
 gp.plot.plot_scalar_field(geo_model, 25, direction='x', series=0)
 
@@ -108,7 +72,6 @@
 geo_model.modify_surface_points(0, X=-500,
                                plot_object=vtk_object)
 
->>>>>>> e159c836
 
 # %%
 # Passing the vtk object to qgrid
@@ -118,14 +81,6 @@
 # %% 
 gp.activate_interactive_df(geo_model, vtk_object)
 
-<<<<<<< HEAD
-
-######################################################################
-# It is important to get df with get to update the models sinde the
-# ``activate_interactive`` method is called
-# 
-=======
->>>>>>> e159c836
 
 # %%
 # It is important to get df with get to update the models sinde the
@@ -135,23 +90,6 @@
 # %% 
 geo_model.qi.get('orientations')
 
-<<<<<<< HEAD
-geo_model.qi.get('surface_points')
-
-geo_model.qi.get('surfaces')
-
-geo_model.qi.get('series')
-
-geo_model.qi.get('faults')
-
-geo_model.qi.get('faults_relations')
-
-
-######################################################################
-# Finite Fault parameters
-# -----------------------
-# 
-=======
 # %% 
 geo_model.qi.get('surface_points')
 
@@ -167,7 +105,6 @@
 # %% 
 geo_model.qi.get('faults_relations')
 
->>>>>>> e159c836
 
 # %%
 # Finite Fault parameters
@@ -178,24 +115,12 @@
 geo_model.interpolator.theano_graph.not_l.set_value(1.)
 vtk_object.update_model()
 
-<<<<<<< HEAD
-geo_model.interpolator.theano_graph.ellipse_factor_exponent.set_value(50)
-
-vtk_object.update_model()
-
-
-######################################################################
-# Topography
-# ~~~~~~~~~~
-# 
-=======
 # %% 
 geo_model.interpolator.theano_graph.ellipse_factor_exponent.set_value(50)
 
 # %% 
 vtk_object.update_model()
 
->>>>>>> e159c836
 
 # %%
 # Topography
@@ -205,20 +130,6 @@
 # %% 
 geo_model.set_topography(d_z=np.array([0,-600]))
 
-<<<<<<< HEAD
-geo_model.grid.active_grids
-
-gp.compute_model(geo_model)
-
-gp.plot.plot_section(geo_model)
-
-gp.plot.plot_map(geo_model)
-
-vtk_object.render_topography()
-
-np.unique(geo_model.surface_points.df['id'])
-
-=======
 # %% 
 geo_model.grid.active_grids
 
@@ -238,5 +149,4 @@
 np.unique(geo_model.surface_points.df['id'])
 
 # %% 
->>>>>>> e159c836
 geo_model.surface_points