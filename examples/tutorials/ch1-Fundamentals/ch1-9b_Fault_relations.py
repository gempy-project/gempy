--- conflicted
+++ resolved
@@ -25,25 +25,13 @@
 #%matplotlib widget
 
 
-<<<<<<< HEAD
-######################################################################
-=======
 # %%
->>>>>>> e159c836
 # We import a model from an existing folder.
 # 
 
 # %% 
 geo_model = gp.load_model('Tutorial_ch1-9b_Fault_relations', path= '../../data/gempy_models')
 
-<<<<<<< HEAD
-geo_model.surfaces
-
-geo_model.additional_data
-
-
-######################################################################
-=======
 # %% 
 geo_model.surfaces
 
@@ -52,36 +40,12 @@
 
 
 # %%
->>>>>>> e159c836
 # Displaying the input data:
 # 
 
 # %% 
 gp.plot.plot_data(geo_model, direction='y')
 
-<<<<<<< HEAD
-gp.plot.plot_data(geo_model, direction='x')
-
-gp.set_interpolation_data(geo_model)
-
-geo_model.series
-
-geo_model.faults
-
-geo_model.faults.faults_relations_df
-
-gp.compute_model(geo_model, compute_mesh=False)
-
-gp.plot.plot_section(geo_model, 25,  show_data=True)
-
-gp.plot.plot_scalar_field(geo_model, 25, series=2)
-
-
-######################################################################
-# Offset parameter
-# ~~~~~~~~~~~~~~~~
-# 
-=======
 # %% 
 gp.plot.plot_data(geo_model, direction='x')
 
@@ -106,7 +70,6 @@
 # %% 
 gp.plot.plot_scalar_field(geo_model, 25, series=2)
 
->>>>>>> e159c836
 
 # %%
 # Offset parameter
@@ -117,25 +80,6 @@
 geo_model.interpolator.theano_graph.offset.set_value(1)
 gp.compute_model(geo_model, compute_mesh=False)
 
-<<<<<<< HEAD
-gp.plot.plot_section(geo_model, 25, block=geo_model.solutions.block_matrix[1, 0, :125000], show_data=True)
-
-gp.plot.plot_scalar_field(geo_model, 25, series=2)
-
-geo_model.solutions.scalar_field_matrix[1]
-
-geo_model.save_model('Tutorial_ch1-9b_Fault_relations')
-
-
-######################################################################
-# Finding the faults intersection:
-# ~~~~~~~~~~~~~~~~~~~~~~~~~~~~~~~~
-# 
-# Sometimes we need to find the voxels that containt the each fault. To do
-# so we can use gempys functionality to find interfaces as follows. Lets
-# use the first fault as an example:
-# 
-=======
 # %% 
 gp.plot.plot_section(geo_model, 25, block=geo_model.solutions.block_matrix[1, 0, :125000], show_data=True)
 
@@ -148,7 +92,6 @@
 # %% 
 geo_model.save_model('Tutorial_ch1-9b_Fault_relations')
 
->>>>>>> e159c836
 
 # %%
 # Finding the faults intersection:
@@ -162,10 +105,7 @@
 # %% 
 gp.plot.plot_section(geo_model, 25, block=geo_model.solutions.block_matrix[0, 0, :125000], show_data=True)
 
-<<<<<<< HEAD
-=======
 # %% 
->>>>>>> e159c836
 # Importing the function to find the interface
 from gempy.utils.input_manipulation import find_interfaces_from_block_bottoms
 import matplotlib.pyplot as plt
@@ -173,19 +113,13 @@
 # Remember the fault block is stored on:
 geo_model.solutions.block_matrix[0, 0, :125000]
 
-<<<<<<< HEAD
-=======
 # %% 
->>>>>>> e159c836
 # Now we can find where is the intersection of the values 1 by calling the following function. This will return
 # Trues on those voxels on the intersection
 intersection = find_interfaces_from_block_bottoms(
     geo_model.solutions.block_matrix[0, 0, :125000].reshape(50,50,50), 1,  shift= 1)
 
-<<<<<<< HEAD
-=======
 # %% 
->>>>>>> e159c836
 # We can manually plotting together to see exactly what we have done
 ax = gp.plot.plot_section(geo_model, 25, block=geo_model.solutions.block_matrix[0, 0, :125000], show_data=True)
 plt.imshow(intersection[:, 25, :].T, origin='bottom', extent=(0,1000,-1000,0), alpha=.5)