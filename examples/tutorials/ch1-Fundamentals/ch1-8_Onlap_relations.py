"""
Chapter 1.8: Onlap relationships
--------------------------------

"""

# %% 
# These two lines are necessary only if gempy is not installed
import sys, os
sys.path.append("../../..")
#sys.path.insert(0, '/home/miguel/anaconda3/lib/python3.6/site-packages/scikit_image-0.15.dev0-py3.6-linux-x86_64.egg/')
import skimage
# Importing gempy
import gempy as gp
import matplotlib.pyplot as plt
# Embedding matplotlib figures into the notebooks
#%matplotlib inline


# Aux imports
import numpy as np
import pandas as pn
import matplotlib
import theano
import qgrid

#%matplotlib widget


<<<<<<< HEAD
######################################################################
=======
# %%
>>>>>>> e159c836
# We import a model from an existing folder, representing a subduction
# zone with onlap relationships. The theano function is automatically
# recombiled to allow changes.
# 

# %% 
geo_model = gp.load_model('Tutorial_ch1-8_Onlap_relations', path= '../../data/gempy_models', recompile=False)

<<<<<<< HEAD
gp.plot.plot_data(geo_model)

gp.set_interpolation_data(geo_model, verbose=[])

geo_model.set_regular_grid([-200,1000,-500,500,-1000,0], [50,50,50])

geo_model.set_topography(d_z=np.array([-600,-100]))


######################################################################
=======
# %% 
gp.plot.plot_data(geo_model)

# %% 
gp.set_interpolation_data(geo_model, verbose=[])

# %% 
geo_model.set_regular_grid([-200,1000,-500,500,-1000,0], [50,50,50])

# %% 
geo_model.set_topography(d_z=np.array([-600,-100]))


# %%
>>>>>>> e159c836
# Now topography exist but not activated:
# 

# %% 
geo_model.grid.set_active('topography')

<<<<<<< HEAD
s = gp.compute_model(geo_model, compute_mesh=True, debug=False)

geo_model.solutions.geological_map

gp.plot.plot_section(geo_model, 25, show_data=True)

gp.plot.plot_section(geo_model, 2, block=geo_model.solutions.mask_matrix_pad[3].T, show_data=True,
                    )

vtkp = gp.plot.plot_3D(geo_model, render_surfaces=True, render_data=True)

vtkp.set_real_time_on()


geo_model.set_topography(d_z=np.array([-600,-100]), plot_object=vtkp)

vtkp.resume()

geo_model.surfaces

vtkp.resume()


######################################################################
=======
# %% 
s = gp.compute_model(geo_model, compute_mesh=True, debug=False)

# %% 
geo_model.solutions.geological_map

# %% 
gp.plot.plot_section(geo_model, 25, show_data=True)

# %% 
gp.plot.plot_section(geo_model, 2, block=geo_model.solutions.mask_matrix_pad[3].T, show_data=True,
                    )

# %% 
vtkp = gp.plot.plot_3D(geo_model, render_surfaces=True, render_data=True)

# %% 
vtkp.set_real_time_on()

# %% 

geo_model.set_topography(d_z=np.array([-600,-100]), plot_object=vtkp)

# %% 
vtkp.resume()

# %% 
geo_model.surfaces

# %% 
vtkp.resume()


# %%
>>>>>>> e159c836
# Save model if any changes were made:
# 

# %% 
# geo_model.save_model('Tutorial_ch1-8_Onlap_relations', path= '../data/gempy_models',)<|MERGE_RESOLUTION|>--- conflicted
+++ resolved
@@ -27,11 +27,7 @@
 #%matplotlib widget
 
 
-<<<<<<< HEAD
-######################################################################
-=======
 # %%
->>>>>>> e159c836
 # We import a model from an existing folder, representing a subduction
 # zone with onlap relationships. The theano function is automatically
 # recombiled to allow changes.
@@ -40,18 +36,6 @@
 # %% 
 geo_model = gp.load_model('Tutorial_ch1-8_Onlap_relations', path= '../../data/gempy_models', recompile=False)
 
-<<<<<<< HEAD
-gp.plot.plot_data(geo_model)
-
-gp.set_interpolation_data(geo_model, verbose=[])
-
-geo_model.set_regular_grid([-200,1000,-500,500,-1000,0], [50,50,50])
-
-geo_model.set_topography(d_z=np.array([-600,-100]))
-
-
-######################################################################
-=======
 # %% 
 gp.plot.plot_data(geo_model)
 
@@ -66,39 +50,12 @@
 
 
 # %%
->>>>>>> e159c836
 # Now topography exist but not activated:
 # 
 
 # %% 
 geo_model.grid.set_active('topography')
 
-<<<<<<< HEAD
-s = gp.compute_model(geo_model, compute_mesh=True, debug=False)
-
-geo_model.solutions.geological_map
-
-gp.plot.plot_section(geo_model, 25, show_data=True)
-
-gp.plot.plot_section(geo_model, 2, block=geo_model.solutions.mask_matrix_pad[3].T, show_data=True,
-                    )
-
-vtkp = gp.plot.plot_3D(geo_model, render_surfaces=True, render_data=True)
-
-vtkp.set_real_time_on()
-
-
-geo_model.set_topography(d_z=np.array([-600,-100]), plot_object=vtkp)
-
-vtkp.resume()
-
-geo_model.surfaces
-
-vtkp.resume()
-
-
-######################################################################
-=======
 # %% 
 s = gp.compute_model(geo_model, compute_mesh=True, debug=False)
 
@@ -133,7 +90,6 @@
 
 
 # %%
->>>>>>> e159c836
 # Save model if any changes were made:
 # 
 
