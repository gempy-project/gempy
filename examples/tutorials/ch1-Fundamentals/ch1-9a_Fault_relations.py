--- conflicted
+++ resolved
@@ -25,35 +25,13 @@
 #%matplotlib widget
 
 
-<<<<<<< HEAD
-######################################################################
-=======
 # %%
->>>>>>> e159c836
 # We import a model from an existing folder.
 # 
 
 # %% 
 geo_model = gp.load_model('Tutorial_ch1-9a_Fault_relations', path= '../../data/gempy_models', recompile=True)
 
-<<<<<<< HEAD
-geo_model.faults.faults_relations_df
-
-geo_model.faults
-
-geo_model.surfaces
-
-gp.compute_model(geo_model, compute_mesh=False)
-
-geo_model.solutions.lith_block
-
-geo_model.solutions.block_matrix[0]
-
-gp.activate_interactive_df(geo_model)
-
-
-######################################################################
-=======
 # %% 
 geo_model.faults.faults_relations_df
 
@@ -77,51 +55,29 @@
 
 
 # %%
->>>>>>> e159c836
 # It is important to get df with get to update the models sinde the
 # ``activate_interactive`` method is called
 # 
 
 
-<<<<<<< HEAD
-######################################################################
-=======
 # %%
->>>>>>> e159c836
 # If necessary, functions to display input data:
 # 
 
 # %% 
 #geo_model.qi.get('orientations')
 
-<<<<<<< HEAD
-#geo_model.qi.get('surface_points')
-
-
-######################################################################
-=======
 # %% 
 #geo_model.qi.get('surface_points')
 
 
 # %%
->>>>>>> e159c836
 # Displaying the order of the different surfaces and series:
 # 
 
 # %% 
 geo_model.qi.get('surfaces')
 
-<<<<<<< HEAD
-geo_model.qi.get('series')
-
-geo_model.qi.get('faults')
-
-geo_model.qi.get('faults_relations')
-
-
-######################################################################
-=======
 # %% 
 geo_model.qi.get('series')
 
@@ -133,32 +89,21 @@
 
 
 # %%
->>>>>>> e159c836
 # Displaying the input data:
 # 
 
 # %% 
 gp.plot.plot_data(geo_model, direction='y')
 
-<<<<<<< HEAD
-gp.plot.plot_section(geo_model, 25, show_data=True)
-
-
-######################################################################
-=======
 # %% 
 gp.plot.plot_section(geo_model, 25, show_data=True)
 
 
 # %%
->>>>>>> e159c836
 # Save model if changes were made:
 # 
 
 # %% 
 geo_model.save_model('Tutorial_ch1-9a_Fault_relations')
-<<<<<<< HEAD
-=======
 
-# %% 
->>>>>>> e159c836
+# %% 