--- conflicted
+++ resolved
@@ -99,13 +99,8 @@
     # copy dataframe before interpolator is calculated
     pre = geo_model.additional_data.kriging_data.df.copy()
 
-<<<<<<< HEAD
-    gp.set_interpolation_data(geo_model, compile_theano=True,
-                    theano_optimizer='fast_compile')
-=======
     gp.set_interpolator(geo_model, compile_theano=True,
                         theano_optimizer='fast_compile', update_kriging=False)
->>>>>>> 00423f1f
     gp.compute_model(geo_model, compute_mesh=False)
     gp.plot.plot_scalar_field(geo_model, cell_number=25, series=1, N=15,
                               direction='y', show_data=True)
