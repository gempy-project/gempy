from setuptools import setup, find_packages
version = '2.2.10'

with open("README.md", "r") as fh:
    long_description = fh.read()

setup(
    name='gempy',
    version=version,
    packages=find_packages(exclude=('test', 'docs', 'examples')),
    include_package_data=True,
    install_requires=[
<<<<<<< HEAD
        'pandas==1.3.4',
=======
>>>>>>> c907cd3d
        'Theano>=1.0.4',
        'matplotlib',
        'numpy',
        'pytest',
        'seaborn>=0.9',
        'networkx',
        'scikit-image>=0.17',
        'pyvista>=0.25',
        'pyvistaqt',
        'pyqt5',
        'iPython',
        'pandas==1.3.4'
    ],
    url='https://github.com/cgre-aachen/gempy',
    license='LGPL v3',
    author='Miguel de la Varga, Alexander Zimmerman, Elisa Heim, Alexander Schaaf, Fabian Stamm, Florian Wellmann',
    author_email='varga@aices.rwth-aachen.de',
    description='An Open-source, Python-based 3-D structural geological modeling software.',
    keywords=['geology', '3-D modeling', 'structural geology', 'uncertainty']
)<|MERGE_RESOLUTION|>--- conflicted
+++ resolved
@@ -10,10 +10,7 @@
     packages=find_packages(exclude=('test', 'docs', 'examples')),
     include_package_data=True,
     install_requires=[
-<<<<<<< HEAD
         'pandas==1.3.4',
-=======
->>>>>>> c907cd3d
         'Theano>=1.0.4',
         'matplotlib',
         'numpy',
