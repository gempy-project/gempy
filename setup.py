--- conflicted
+++ resolved
@@ -18,14 +18,9 @@
         'seaborn>=0.9',
         'networkx',
         'scikit-image>=0.17',
-<<<<<<< HEAD
         'pyvista>=0.25',
         'pyvistaqt',
         'iPython',
-=======
-        'pyvista==0.24.3',
-        'iPython'
->>>>>>> 46a47645
     ],
     url='https://github.com/cgre-aachen/gempy',
     license='LGPL v3',
