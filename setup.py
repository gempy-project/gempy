--- conflicted
+++ resolved
@@ -10,11 +10,7 @@
     packages=find_packages(exclude=('test', 'docs', 'examples')),
     include_package_data=True,
     install_requires=[
-<<<<<<< HEAD
-        'pandas==1.0.5',
-=======
         'pandas<=1.0.5',
->>>>>>> 7ab19bdd
         'Theano>=1.0.4',
         'matplotlib',
         'numpy',
