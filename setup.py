from setuptools import setup, find_packages
<<<<<<< HEAD
version = '2.2.3'
=======
version = '2.2.4'
>>>>>>> 208105e3

with open("README.md", "r") as fh:
    long_description = fh.read()

setup(
    name='gempy',
    version=version,
    packages=find_packages(exclude=('test', 'docs')),
    include_package_data=True,
    install_requires=[
        'pandas',
        'Theano>=1.0.4',
        'matplotlib',
        'numpy',
        'pytest',
        'seaborn>=0.9',
        'networkx',
        'scikit-image>=0.17',
        'pyvista>=0.25',
        'pyvistaqt',
        'iPython',
    ],
    url='https://github.com/cgre-aachen/gempy',
    license='LGPL v3',
    author='Miguel de la Varga, Elisa Heim, Alexander Schaaf, Fabian Stamm, Florian Wellmann',
    author_email='varga@aices.rwth-aachen.de',
    description='An Open-source, Python-based 3-D structural geological modeling software.',
    keywords=['geology', '3-D modeling', 'structural geology', 'uncertainty']
)<|MERGE_RESOLUTION|>--- conflicted
+++ resolved
@@ -1,9 +1,5 @@
 from setuptools import setup, find_packages
-<<<<<<< HEAD
-version = '2.2.3'
-=======
 version = '2.2.4'
->>>>>>> 208105e3
 
 with open("README.md", "r") as fh:
     long_description = fh.read()
