--- conflicted
+++ resolved
@@ -33,13 +33,11 @@
   - source activate tenv
 
   # Installs from conda-forge
-<<<<<<< HEAD
-  - conda install -c conda-forge python-graphviz emg3d discretize==0.4.13 pip matplotlib ipython six pytest pytest-cov pytest-mock gdal pandas seaborn>=0.9 qgrid sphinx-gallery ipywidgets pyevtk arviz dataclasses scikit-image>=0.17 recommonmark networkx panel setuptools
-=======
-  - conda install -c conda-forge python-graphviz emg3d discretize pip matplotlib ipython six pytest pytest-cov pytest-mock
-    gdal pandas seaborn>=0.9 qgrid sphinx-gallery ipywidgets pyevtk arviz dataclasses scikit-image>=0.17 recommonmark
-    networkx panel setuptools mkl-service
->>>>>>> 6b05b3e4
+  - conda install -c conda-forge python-graphviz emg3d
+    discretize==0.4.13 pip matplotlib ipython six pytest pytest-cov
+    pytest-mock gdal pandas seaborn>=0.9 qgrid sphinx-gallery
+    ipywidgets pyevtk arviz dataclasses scikit-image>=0.17
+    recommonmark networkx panel setuptools mkl-service
 
   # Installs from anaconda
   - conda install -c anaconda libffi
