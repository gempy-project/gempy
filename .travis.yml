--- conflicted
+++ resolved
@@ -53,12 +53,10 @@
   # Arviz broke with xarray update
   - pip install git+https://github.com/arviz-devs/arviz --force-reinstall
 
-<<<<<<< HEAD
   - conda install -c conda-forge gdal
-=======
+
   # Install subsurface
   - pip install git+https://github.com/softwareunderground/subsurface.git@mig_dev#egg=subsurface
->>>>>>> dd5dc398
 
   - python -c "import pyvista as pv;print(pv.Report())"
 
